[package]
name = "rustyline"
version = "9.1.2"
authors = ["Katsu Kawakami <kkawa1570@gmail.com>"]
edition = "2018"
description = "Rustyline, a readline implementation based on Antirez's Linenoise"
documentation = "http://docs.rs/rustyline"
repository = "https://github.com/kkawakam/rustyline"
readme = "README.md"
keywords = ["readline"]
license = "MIT"
categories = ["command-line-interface"]

exclude = [
  "/.github/*",
  "/rustfmt.toml",
]

[badges]
maintenance = { status = "actively-developed" }

[workspace]
members = ["rustyline-derive"]

[dependencies]
bitflags = "1.3"
cfg-if = "1.0"
# For file completion
# https://rustsec.org/advisories/RUSTSEC-2020-0053.html
dirs-next = { version = "2.0", optional = true }
# For History
fd-lock = "3.0.0"
libc = "0.2"
log = "0.4"
unicode-width = "0.1"
unicode-segmentation = "1.0"
memchr = "2.0"
# For custom bindings
radix_trie = "0.2"
regex = { version = "1.5.4", optional = true }

[target.'cfg(unix)'.dependencies]
nix = "0.23"
utf8parse = "0.2"
skim = { version = "0.9", optional = true }
<<<<<<< HEAD
buf_redux = { version = "0.8", default-features = false }
signal-hook = { version = "0.3", optional = true, default-features = false }
=======
>>>>>>> 32933228

[target.'cfg(windows)'.dependencies]
winapi = { version = "0.3", features = ["consoleapi", "handleapi", "synchapi", "minwindef", "processenv", "std", "winbase", "wincon", "winuser"] }
scopeguard = "1.1"
clipboard-win = "4.2.1"

[dev-dependencies]
doc-comment = "0.3"
env_logger = { version = "0.9", default-features = false }
tempfile = "3.1.0"
rand = "0.8"
assert_matches = "1.2"
rustyline-derive = { version = "0.6.0", path = "rustyline-derive" }

[features]
default = ["with-dirs", "signal-hook"]
with-dirs = ["dirs-next"]
with-fuzzy = ["skim"]
case_insensitive_history_search = ["regex"]

[package.metadata.docs.rs]
features = ["with-dirs", "with-fuzzy"]
all-features = false
no-default-features = true
default-target = "x86_64-unknown-linux-gnu"<|MERGE_RESOLUTION|>--- conflicted
+++ resolved
@@ -43,11 +43,7 @@
 nix = "0.23"
 utf8parse = "0.2"
 skim = { version = "0.9", optional = true }
-<<<<<<< HEAD
-buf_redux = { version = "0.8", default-features = false }
 signal-hook = { version = "0.3", optional = true, default-features = false }
-=======
->>>>>>> 32933228
 
 [target.'cfg(windows)'.dependencies]
 winapi = { version = "0.3", features = ["consoleapi", "handleapi", "synchapi", "minwindef", "processenv", "std", "winbase", "wincon", "winuser"] }
