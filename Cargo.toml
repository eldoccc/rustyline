--- conflicted
+++ resolved
@@ -33,12 +33,8 @@
 skim = { version = "0.7", optional = true }
 
 [target.'cfg(windows)'.dependencies]
-<<<<<<< HEAD
 winapi = { version = "0.3", features = ["consoleapi", "handleapi", "synchapi", "minwindef", "processenv", "winbase", "wincon", "winuser"] }
-=======
-winapi = { version = "0.3", features = ["consoleapi", "handleapi", "minwindef", "processenv", "winbase", "wincon", "winuser"] }
 scopeguard = "1.1"
->>>>>>> 2c901789
 
 [dev-dependencies]
 doc-comment = "0.3"
