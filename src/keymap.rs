--- conflicted
+++ resolved
@@ -6,11 +6,7 @@
 use crate::config::Config;
 use crate::config::EditMode;
 use crate::keys::KeyPress;
-<<<<<<< HEAD
-use crate::tty::{Event, RawReader};
-=======
-use crate::tty::{RawReader, Term, Terminal};
->>>>>>> 3f0793f6
+use crate::tty::{Event, RawReader, Term, Terminal};
 
 /// The number of times one command should be repeated.
 pub type RepeatCount = usize;
@@ -307,7 +303,7 @@
     /// Returns `true` if there is a hint displayed.
     fn has_hint(&self) -> bool;
     /// Display `msg` above currently edited line.
-    fn external_print(&mut self, rdr: &mut dyn RawReader, msg: String) -> Result<()>;
+    fn external_print(&mut self, rdr: &mut <Terminal as Term>::Reader, msg: String) -> Result<()>;
 }
 
 impl InputState {
