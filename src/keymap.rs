--- conflicted
+++ resolved
@@ -7,13 +7,8 @@
 use super::Result;
 use crate::config::Config;
 use crate::config::EditMode;
-<<<<<<< HEAD
-use crate::keys::KeyPress;
+use crate::keys::{KeyCode as K, KeyEvent, KeyEvent as E, Modifiers as M};
 use crate::tty::{Event, RawReader, Term, Terminal};
-=======
-use crate::keys::{KeyCode as K, KeyEvent, KeyEvent as E, Modifiers as M};
-use crate::tty::{RawReader, Term, Terminal};
->>>>>>> 232b8d9a
 
 /// The number of times one command should be repeated.
 pub type RepeatCount = usize;
@@ -430,7 +425,6 @@
             }
         }
         match self.mode {
-<<<<<<< HEAD
             EditMode::Emacs => self.emacs(rdr, wrt, key),
             EditMode::Vi if self.input_mode != InputMode::Command => self.vi_insert(rdr, wrt, key),
             EditMode::Vi => self.vi_command(rdr, wrt, key),
@@ -441,20 +435,6 @@
         match self.mode {
             EditMode::Emacs => single_esc_abort,
             EditMode::Vi => false,
-=======
-            EditMode::Emacs => {
-                let key = rdr.next_key(single_esc_abort)?;
-                self.emacs(rdr, wrt, key)
-            }
-            EditMode::Vi if self.input_mode != InputMode::Command => {
-                let key = rdr.next_key(false)?;
-                self.vi_insert(rdr, wrt, key)
-            }
-            EditMode::Vi => {
-                let key = rdr.next_key(false)?;
-                self.vi_command(rdr, wrt, key)
-            }
->>>>>>> 232b8d9a
         }
     }
 
@@ -503,16 +483,9 @@
         &mut self,
         rdr: &mut R,
         wrt: &mut dyn Refresher,
-<<<<<<< HEAD
-        key: KeyPress,
-    ) -> Result<Cmd> {
-        let mut key = key;
-        if let KeyPress::Meta(digit @ '-') = key {
-=======
         mut key: KeyEvent,
     ) -> Result<Cmd> {
         if let E(K::Char(digit @ '-'), M::ALT) = key {
->>>>>>> 232b8d9a
             key = self.emacs_digit_argument(rdr, wrt, digit)?;
         } else if let E(K::Char(digit @ '0'..='9'), M::ALT) = key {
             key = self.emacs_digit_argument(rdr, wrt, digit)?;
@@ -661,16 +634,9 @@
         &mut self,
         rdr: &mut R,
         wrt: &mut dyn Refresher,
-<<<<<<< HEAD
-        key: KeyPress,
-    ) -> Result<Cmd> {
-        let mut key = key;
-        if let KeyPress::Char(digit @ '1'..='9') = key {
-=======
         mut key: KeyEvent,
     ) -> Result<Cmd> {
         if let E(K::Char(digit @ '1'..='9'), M::NONE) = key {
->>>>>>> 232b8d9a
             key = self.vi_arg_digit(rdr, wrt, digit)?;
         }
         let no_num_args = self.num_args == 0;
@@ -851,11 +817,7 @@
         &mut self,
         rdr: &mut R,
         wrt: &mut dyn Refresher,
-<<<<<<< HEAD
-        key: KeyPress,
-=======
         key: KeyEvent,
->>>>>>> 232b8d9a
     ) -> Result<Cmd> {
         {
             let bindings = self.custom_bindings.read().unwrap();
