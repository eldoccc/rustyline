--- conflicted
+++ resolved
@@ -325,43 +325,8 @@
         self.ignore_space = yes;
     }
 
-<<<<<<< HEAD
     fn save(&mut self, _: &Path) -> Result<()> {
         unimplemented!();
-=======
-        fix_perm(file);
-        let mut wtr = BufWriter::new(file);
-        let first_new_entry = if append {
-            self.entries.len().saturating_sub(self.new_entries)
-        } else {
-            wtr.write_all(Self::FILE_VERSION_V2.as_bytes())?;
-            wtr.write_all(b"\n")?;
-            0
-        };
-        for entry in self.entries.iter().skip(first_new_entry) {
-            let mut bytes = entry.as_bytes();
-            while let Some(i) = memchr::memchr2(b'\\', b'\n', bytes) {
-                let (head, tail) = bytes.split_at(i);
-                wtr.write_all(head)?;
-
-                let (&escapable_byte, tail) = tail
-                    .split_first()
-                    .expect("memchr guarantees i is a valid index");
-                if escapable_byte == b'\n' {
-                    wtr.write_all(br"\n")?; // escaped line feed
-                } else {
-                    debug_assert_eq!(escapable_byte, b'\\');
-                    wtr.write_all(br"\\")?; // escaped backslash
-                }
-                bytes = tail;
-            }
-            wtr.write_all(bytes)?; // remaining bytes with no \n or \
-            wtr.write_all(b"\n")?;
-        }
-        // https://github.com/rust-lang/rust/issues/32677#issuecomment-204833485
-        wtr.flush()?;
-        Ok(())
->>>>>>> 55d18ca2
     }
 
     fn append(&mut self, _: &Path) -> Result<()> {
@@ -484,14 +449,19 @@
         for entry in self.mem.entries.iter().skip(first_new_entry) {
             let mut bytes = entry.as_bytes();
             while let Some(i) = memchr::memchr2(b'\\', b'\n', bytes) {
-                wtr.write_all(&bytes[..i])?;
-                if bytes[i] == b'\n' {
-                    wtr.write_all(b"\\n")?; // escaped line feed
+                let (head, tail) = bytes.split_at(i);
+                wtr.write_all(head)?;
+
+                let (&escapable_byte, tail) = tail
+                    .split_first()
+                    .expect("memchr guarantees i is a valid index");
+                if escapable_byte == b'\n' {
+                    wtr.write_all(br"\n")?; // escaped line feed
                 } else {
-                    debug_assert_eq!(bytes[i], b'\\');
-                    wtr.write_all(b"\\\\")?; // escaped backslash
+                    debug_assert_eq!(escapable_byte, b'\\');
+                    wtr.write_all(br"\\")?; // escaped backslash
                 }
-                bytes = &bytes[i + 1..];
+                bytes = tail;
             }
             wtr.write_all(bytes)?; // remaining bytes with no \n or \
             wtr.write_all(b"\n")?;
