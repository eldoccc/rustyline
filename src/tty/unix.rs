//! Unix specific definitions
use std;
use std::io::{self, Read, Write};
use std::os::unix::io::{AsRawFd, RawFd};
use std::sync;
use std::sync::atomic;

use libc;
use nix;
use nix::poll::{self, EventFlags};
use nix::sys::signal;
use nix::sys::termios;
use nix::sys::termios::SetArg;
use unicode_segmentation::UnicodeSegmentation;
use utf8parse::{Parser, Receiver};

use super::{truncate, width, Position, RawMode, RawReader, Renderer, Term};
<<<<<<< HEAD
use crate::config::{ColorMode, Config, OutputStreamType};
use crate::error;
use crate::highlight::Highlighter;
use crate::keys::{self, KeyPress};
use crate::line_buffer::LineBuffer;
use crate::Result;
use crate::StdStream;
=======
use config::{ColorMode, Config, OutputStreamType};
use error;
use highlight::Highlighter;
use keys::{self, KeyPress};
use line_buffer::LineBuffer;
use Result;
>>>>>>> 8b331bfd

const STDIN_FILENO: libc::c_int = libc::STDIN_FILENO;

/// Unsupported Terminals that don't support RAW mode
static UNSUPPORTED_TERM: [&'static str; 3] = ["dumb", "cons25", "emacs"];

impl AsRawFd for OutputStreamType {
    fn as_raw_fd(&self) -> RawFd {
        match self {
            OutputStreamType::Stdout => libc::STDOUT_FILENO,
            OutputStreamType::Stderr => libc::STDERR_FILENO,
        }
    }
}

#[cfg_attr(feature = "cargo-clippy", allow(identity_conversion))]
fn get_win_size<T: AsRawFd + ?Sized>(fileno: &T) -> (usize, usize) {
    use std::mem::zeroed;

    unsafe {
        let mut size: libc::winsize = zeroed();
        // https://github.com/rust-lang/libc/pull/704
        // FIXME: ".into()" used as a temporary fix for a libc bug
        match libc::ioctl(fileno.as_raw_fd(), libc::TIOCGWINSZ.into(), &mut size) {
            0 => (size.ws_col as usize, size.ws_row as usize), // TODO getCursorPosition
            _ => (80, 24),
        }
    }
}

/// Check TERM environment variable to see if current term is in our
/// unsupported list
fn is_unsupported_term() -> bool {
    match std::env::var("TERM") {
        Ok(term) => {
            for iter in &UNSUPPORTED_TERM {
                if (*iter).eq_ignore_ascii_case(&term) {
                    return true;
                }
            }
            false
        }
        Err(_) => false,
    }
}

/// Return whether or not STDIN, STDOUT or STDERR is a TTY
fn is_a_tty(fd: libc::c_int) -> bool {
    unsafe { libc::isatty(fd) != 0 }
}

#[cfg(not(test))]
pub type Mode = termios::Termios;

impl RawMode for termios::Termios {
    /// Disable RAW mode for the terminal.
    fn disable_raw_mode(&self) -> Result<()> {
        termios::tcsetattr(STDIN_FILENO, SetArg::TCSADRAIN, self)?;
        Ok(())
    }
}

// Rust std::io::Stdin is buffered with no way to know if bytes are available.
// So we use low-level stuff instead...
struct StdinRaw {}

impl Read for StdinRaw {
    fn read(&mut self, buf: &mut [u8]) -> io::Result<usize> {
        loop {
            let res = unsafe {
                libc::read(
                    STDIN_FILENO,
                    buf.as_mut_ptr() as *mut libc::c_void,
                    buf.len() as libc::size_t,
                )
            };
            if res == -1 {
                let error = io::Error::last_os_error();
                if error.kind() != io::ErrorKind::Interrupted
                    || SIGWINCH.load(atomic::Ordering::Relaxed)
                {
                    return Err(error);
                }
            } else {
                #[cfg_attr(feature = "cargo-clippy", allow(cast_sign_loss))]
                return Ok(res as usize);
            }
        }
    }
}

/// Console input reader
pub struct PosixRawReader {
    stdin: StdinRaw,
    timeout_ms: i32,
    buf: [u8; 1],
    parser: Parser,
    receiver: Utf8,
}

struct Utf8 {
    c: Option<char>,
    valid: bool,
}

impl PosixRawReader {
    fn new(config: &Config) -> Result<Self> {
        Ok(Self {
            stdin: StdinRaw {},
            timeout_ms: config.keyseq_timeout(),
            buf: [0; 1],
            parser: Parser::new(),
            receiver: Utf8 {
                c: None,
                valid: true,
            },
        })
    }

    /// Handle ESC <seq1> sequences
    fn escape_sequence(&mut self) -> Result<KeyPress> {
        // Read the next byte representing the escape sequence.
        let seq1 = self.next_char()?;
        if seq1 == '[' {
            // ESC [ sequences. (CSI)
            self.escape_csi()
        } else if seq1 == 'O' {
            // xterm
            // ESC O sequences. (SS3)
            self.escape_o()
        } else if seq1 == '\x1b' {
            // ESC ESC
            Ok(KeyPress::Esc)
        } else {
            // TODO ESC-R (r): Undo all changes made to this line.
            Ok(KeyPress::Meta(seq1))
        }
    }

    /// Handle ESC [ <seq2> escape sequences
    fn escape_csi(&mut self) -> Result<KeyPress> {
        let seq2 = self.next_char()?;
        if seq2.is_digit(10) {
            match seq2 {
                '0' | '9' => {
                    debug!(target: "rustyline", "unsupported esc sequence: ESC [ {:?}", seq2);
                    Ok(KeyPress::UnknownEscSeq)
                }
                _ => {
                    // Extended escape, read additional byte.
                    self.extended_escape(seq2)
                }
            }
        } else if seq2 == '[' {
            let seq3 = self.next_char()?;
            // Linux console
            Ok(match seq3 {
                'A' => KeyPress::F(1),
                'B' => KeyPress::F(2),
                'C' => KeyPress::F(3),
                'D' => KeyPress::F(4),
                'E' => KeyPress::F(5),
                _ => {
                    debug!(target: "rustyline", "unsupported esc sequence: ESC [ [ {:?}", seq3);
                    KeyPress::UnknownEscSeq
                }
            })
        } else {
            // ANSI
            Ok(match seq2 {
                'A' => KeyPress::Up,    // kcuu1
                'B' => KeyPress::Down,  // kcud1
                'C' => KeyPress::Right, // kcuf1
                'D' => KeyPress::Left,  // kcub1
                'F' => KeyPress::End,
                'H' => KeyPress::Home, // khome
                'Z' => KeyPress::BackTab,
                _ => {
                    debug!(target: "rustyline", "unsupported esc sequence: ESC [ {:?}", seq2);
                    KeyPress::UnknownEscSeq
                }
            })
        }
    }

    /// Handle ESC [ <seq2:digit> escape sequences
    fn extended_escape(&mut self, seq2: char) -> Result<KeyPress> {
        let seq3 = self.next_char()?;
        if seq3 == '~' {
            Ok(match seq2 {
                '1' | '7' => KeyPress::Home, // tmux, xrvt
                '2' => KeyPress::Insert,
                '3' => KeyPress::Delete,    // kdch1
                '4' | '8' => KeyPress::End, // tmux, xrvt
                '5' => KeyPress::PageUp,    // kpp
                '6' => KeyPress::PageDown,  // knp
                _ => {
                    debug!(target: "rustyline",
                           "unsupported esc sequence: ESC [ {} ~", seq2);
                    KeyPress::UnknownEscSeq
                }
            })
        } else if seq3.is_digit(10) {
            let seq4 = self.next_char()?;
            if seq4 == '~' {
                Ok(match (seq2, seq3) {
                    ('1', '1') => KeyPress::F(1),  // rxvt-unicode
                    ('1', '2') => KeyPress::F(2),  // rxvt-unicode
                    ('1', '3') => KeyPress::F(3),  // rxvt-unicode
                    ('1', '4') => KeyPress::F(4),  // rxvt-unicode
                    ('1', '5') => KeyPress::F(5),  // kf5
                    ('1', '7') => KeyPress::F(6),  // kf6
                    ('1', '8') => KeyPress::F(7),  // kf7
                    ('1', '9') => KeyPress::F(8),  // kf8
                    ('2', '0') => KeyPress::F(9),  // kf9
                    ('2', '1') => KeyPress::F(10), // kf10
                    ('2', '3') => KeyPress::F(11), // kf11
                    ('2', '4') => KeyPress::F(12), // kf12
                    _ => {
                        debug!(target: "rustyline",
                               "unsupported esc sequence: ESC [ {}{} ~", seq2, seq3);
                        KeyPress::UnknownEscSeq
                    }
                })
            } else if seq4 == ';' {
                let seq5 = self.next_char()?;
                if seq5.is_digit(10) {
                    let seq6 = self.next_char()?; // '~' expected
                    debug!(target: "rustyline",
                           "unsupported esc sequence: ESC [ {}{} ; {} {}", seq2, seq3, seq5, seq6);
                } else {
                    debug!(target: "rustyline",
                           "unsupported esc sequence: ESC [ {}{} ; {:?}", seq2, seq3, seq5);
                }
                Ok(KeyPress::UnknownEscSeq)
            } else {
                debug!(target: "rustyline",
                       "unsupported esc sequence: ESC [ {}{} {:?}", seq2, seq3, seq4);
                Ok(KeyPress::UnknownEscSeq)
            }
        } else if seq3 == ';' {
            let seq4 = self.next_char()?;
            if seq4.is_digit(10) {
                let seq5 = self.next_char()?;
                if seq2 == '1' {
                    Ok(match (seq4, seq5) {
                        ('5', 'A') => KeyPress::ControlUp,
                        ('5', 'B') => KeyPress::ControlDown,
                        ('5', 'C') => KeyPress::ControlRight,
                        ('5', 'D') => KeyPress::ControlLeft,
                        ('2', 'A') => KeyPress::ShiftUp,
                        ('2', 'B') => KeyPress::ShiftDown,
                        ('2', 'C') => KeyPress::ShiftRight,
                        ('2', 'D') => KeyPress::ShiftLeft,
                        _ => {
                            debug!(target: "rustyline",
                                   "unsupported esc sequence: ESC [ 1 ; {} {:?}", seq4, seq5);
                            KeyPress::UnknownEscSeq
                        }
                    })
                } else {
                    debug!(target: "rustyline",
                           "unsupported esc sequence: ESC [ {} ; {} {:?}", seq2, seq4, seq5);
                    Ok(KeyPress::UnknownEscSeq)
                }
            } else {
                debug!(target: "rustyline",
                       "unsupported esc sequence: ESC [ {} ; {:?}", seq2, seq4);
                Ok(KeyPress::UnknownEscSeq)
            }
        } else {
            Ok(match (seq2, seq3) {
                ('5', 'A') => KeyPress::ControlUp,
                ('5', 'B') => KeyPress::ControlDown,
                ('5', 'C') => KeyPress::ControlRight,
                ('5', 'D') => KeyPress::ControlLeft,
                _ => {
                    debug!(target: "rustyline",
                           "unsupported esc sequence: ESC [ {} {:?}", seq2, seq3);
                    KeyPress::UnknownEscSeq
                }
            })
        }
    }

    /// Handle ESC O <seq2> escape sequences
    fn escape_o(&mut self) -> Result<KeyPress> {
        let seq2 = self.next_char()?;
        Ok(match seq2 {
            'A' => KeyPress::Up,    // kcuu1
            'B' => KeyPress::Down,  // kcud1
            'C' => KeyPress::Right, // kcuf1
            'D' => KeyPress::Left,  // kcub1
            'F' => KeyPress::End,   // kend
            'H' => KeyPress::Home,  // khome
            'P' => KeyPress::F(1),  // kf1
            'Q' => KeyPress::F(2),  // kf2
            'R' => KeyPress::F(3),  // kf3
            'S' => KeyPress::F(4),  // kf4
            'a' => KeyPress::ControlUp,
            'b' => KeyPress::ControlDown,
            'c' => KeyPress::ControlRight, // rxvt
            'd' => KeyPress::ControlLeft,  // rxvt
            _ => {
                debug!(target: "rustyline", "unsupported esc sequence: ESC O {:?}", seq2);
                KeyPress::UnknownEscSeq
            }
        })
    }
}

impl RawReader for PosixRawReader {
    fn next_key(&mut self, single_esc_abort: bool) -> Result<KeyPress> {
        let c = self.next_char()?;

        let mut key = keys::char_to_key_press(c);
        if key == KeyPress::Esc {
            let timeout_ms = if single_esc_abort && self.timeout_ms == -1 {
                0
            } else {
                self.timeout_ms
            };
            let mut fds = [poll::PollFd::new(STDIN_FILENO, EventFlags::POLLIN)];
            match poll::poll(&mut fds, timeout_ms) {
                Ok(n) if n == 0 => {
                    // single escape
                }
                Ok(_) => {
                    // escape sequence
                    key = self.escape_sequence()?
                }
                // Err(ref e) if e.kind() == ErrorKind::Interrupted => continue,
                Err(e) => return Err(e.into()),
            }
        }
        debug!(target: "rustyline", "key: {:?}", key);
        Ok(key)
    }

    fn next_char(&mut self) -> Result<char> {
        loop {
            let n = self.stdin.read(&mut self.buf)?;
            if n == 0 {
                return Err(error::ReadlineError::Eof);
            }
            let b = self.buf[0];
            self.parser.advance(&mut self.receiver, b);
            if !self.receiver.valid {
                return Err(error::ReadlineError::Utf8Error);
            } else if self.receiver.c.is_some() {
                return Ok(self.receiver.c.take().unwrap());
            }
        }
    }
}

impl Receiver for Utf8 {
    /// Called whenever a code point is parsed successfully
    fn codepoint(&mut self, c: char) {
        self.c = Some(c);
        self.valid = true;
    }

    /// Called when an invalid_sequence is detected
    fn invalid_sequence(&mut self) {
        self.c = None;
        self.valid = false;
    }
}

/// Console output writer
pub struct PosixRenderer {
    out: OutputStreamType,
    cols: usize, // Number of columns in terminal
    buffer: String,
}

impl PosixRenderer {
    fn new(out: OutputStreamType) -> Self {
        let (cols, _) = get_win_size(&out);
        Self {
            out,
            cols,
            buffer: String::with_capacity(1024),
        }
    }
}

impl Renderer for PosixRenderer {
    fn move_cursor(&mut self, old: Position, new: Position) -> Result<()> {
        use std::fmt::Write;
        let mut ab = String::new();
        if new.row > old.row {
            // move down
            let row_shift = new.row - old.row;
            if row_shift == 1 {
                ab.push_str("\x1b[B");
            } else {
                write!(ab, "\x1b[{}B", row_shift).unwrap();
            }
        } else if new.row < old.row {
            // move up
            let row_shift = old.row - new.row;
            if row_shift == 1 {
                ab.push_str("\x1b[A");
            } else {
                write!(ab, "\x1b[{}A", row_shift).unwrap();
            }
        }
        if new.col > old.col {
            // move right
            let col_shift = new.col - old.col;
            if col_shift == 1 {
                ab.push_str("\x1b[C");
            } else {
                write!(ab, "\x1b[{}C", col_shift).unwrap();
            }
        } else if new.col < old.col {
            // move left
            let col_shift = old.col - new.col;
            if col_shift == 1 {
                ab.push_str("\x1b[D");
            } else {
                write!(ab, "\x1b[{}D", col_shift).unwrap();
            }
        }
        self.write_and_flush(ab.as_bytes())
    }

    fn refresh_line(
        &mut self,
        prompt: &str,
        prompt_size: Position,
        line: &LineBuffer,
        hint: Option<String>,
        current_row: usize,
        old_rows: usize,
        highlighter: Option<&Highlighter>,
    ) -> Result<(Position, Position)> {
        use std::fmt::Write;
        self.buffer.clear();

        // calculate the position of the end of the input line
        let end_pos = self.calculate_position(line, prompt_size);
        // calculate the desired position of the cursor
        let cursor = self.calculate_position(&line[..line.pos()], prompt_size);

        // self.old_rows < self.cursor.row if the prompt spans multiple lines and if
        // this is the default State.
        let cursor_row_movement = old_rows.checked_sub(current_row).unwrap_or(0);
        // move the cursor down as required
        if cursor_row_movement > 0 {
            write!(self.buffer, "\x1b[{}B", cursor_row_movement).unwrap();
        }
        // clear old rows
        for _ in 0..old_rows {
            self.buffer.push_str("\r\x1b[0K\x1b[A");
        }
        // clear the line
        self.buffer.push_str("\r\x1b[0K");

        if let Some(highlighter) = highlighter {
            // display the prompt
            self.buffer.push_str(&highlighter.highlight_prompt(prompt));
            // display the input line
            self.buffer
                .push_str(&highlighter.highlight(line, line.pos()));
        } else {
            // display the prompt
            self.buffer.push_str(prompt);
            // display the input line
            self.buffer.push_str(line);
        }
        // display hint
        if let Some(hint) = hint {
            let truncate = truncate(&hint, end_pos.col, self.cols);
            if let Some(highlighter) = highlighter {
                self.buffer.push_str(&highlighter.highlight_hint(truncate));
            } else {
                self.buffer.push_str(truncate);
            }
        }
        // we have to generate our own newline on line wrap
        if end_pos.col == 0 && end_pos.row > 0 {
            self.buffer.push_str("\n");
        }
        // position the cursor
        let new_cursor_row_movement = end_pos.row - cursor.row;
        // move the cursor up as required
        if new_cursor_row_movement > 0 {
            write!(self.buffer, "\x1b[{}A", new_cursor_row_movement).unwrap();
        }
        // position the cursor within the line
        if cursor.col > 0 {
            write!(self.buffer, "\r\x1b[{}C", cursor.col).unwrap();
        } else {
            self.buffer.push('\r');
        }

<<<<<<< HEAD
        self.out.write_all(self.buffer.as_bytes())?;
        self.out.flush()?;
        Ok((cursor, end_pos))
    }

    fn write_and_flush(&mut self, buf: &[u8]) -> Result<()> {
        self.out.write_all(buf)?;
        self.out.flush()?;
=======
        self.write_and_flush(self.buffer.as_bytes())?;
        Ok((cursor, end_pos))
    }

    fn write_and_flush(&self, buf: &[u8]) -> Result<()> {
        match self.out {
            OutputStreamType::Stdout => {
                io::stdout().write_all(buf)?;
                io::stdout().flush()?;
            }
            OutputStreamType::Stderr => {
                io::stderr().write_all(buf)?;
                io::stderr().flush()?;
            }
        }
>>>>>>> 8b331bfd
        Ok(())
    }

    /// Control characters are treated as having zero width.
    /// Characters with 2 column width are correctly handled (not split).
    fn calculate_position(&self, s: &str, orig: Position) -> Position {
        let mut pos = orig;
        let mut esc_seq = 0;
        for c in s.graphemes(true) {
            if c == "\n" {
                pos.row += 1;
                pos.col = 0;
                continue;
            }
            let cw = width(c, &mut esc_seq);
            pos.col += cw;
            if pos.col > self.cols {
                pos.row += 1;
                pos.col = cw;
            }
        }
        if pos.col == self.cols {
            pos.col = 0;
            pos.row += 1;
        }
        pos
    }

    /// Clear the screen. Used to handle ctrl+l
    fn clear_screen(&mut self) -> Result<()> {
        self.write_and_flush(b"\x1b[H\x1b[2J")
    }

    /// Check if a SIGWINCH signal has been received
    fn sigwinch(&self) -> bool {
        SIGWINCH.compare_and_swap(true, false, atomic::Ordering::SeqCst)
    }

    /// Try to update the number of columns in the current terminal,
    fn update_size(&mut self) {
        let (cols, _) = get_win_size(&self.out);
        self.cols = cols;
    }

    fn get_columns(&self) -> usize {
        self.cols
    }

    /// Try to get the number of rows in the current terminal,
    /// or assume 24 if it fails.
    fn get_rows(&self) -> usize {
        let (_, rows) = get_win_size(&self.out);
        rows
    }
}

static SIGWINCH_ONCE: sync::Once = sync::ONCE_INIT;
static SIGWINCH: atomic::AtomicBool = atomic::AtomicBool::new(false);

fn install_sigwinch_handler() {
    SIGWINCH_ONCE.call_once(|| unsafe {
        let sigwinch = signal::SigAction::new(
            signal::SigHandler::Handler(sigwinch_handler),
            signal::SaFlags::empty(),
            signal::SigSet::empty(),
        );
        let _ = signal::sigaction(signal::SIGWINCH, &sigwinch);
    });
}

extern "C" fn sigwinch_handler(_: libc::c_int) {
    SIGWINCH.store(true, atomic::Ordering::SeqCst);
    debug!(target: "rustyline", "SIGWINCH");
}

#[cfg(not(test))]
pub type Terminal = PosixTerminal;

#[derive(Clone, Debug)]
pub struct PosixTerminal {
    unsupported: bool,
    stdin_isatty: bool,
    stdstream_isatty: bool,
    pub(crate) color_mode: ColorMode,
    stream_type: OutputStreamType,
}

impl Term for PosixTerminal {
    type Mode = termios::Termios;
    type Reader = PosixRawReader;
    type Writer = PosixRenderer;

    fn new(color_mode: ColorMode, stream_type: OutputStreamType) -> Self {
        let term = Self {
            unsupported: is_unsupported_term(),
            stdin_isatty: is_a_tty(STDIN_FILENO),
            stdstream_isatty: is_a_tty(stream_type.as_raw_fd()),
            color_mode,
            stream_type,
        };
        if !term.unsupported && term.stdin_isatty && term.stdstream_isatty {
            install_sigwinch_handler();
        }
        term
    }

    // Init checks:

    /// Check if current terminal can provide a rich line-editing user
    /// interface.
    fn is_unsupported(&self) -> bool {
        self.unsupported
    }

    /// check if stdin is connected to a terminal.
    fn is_stdin_tty(&self) -> bool {
        self.stdin_isatty
    }

    /// Check if output supports colors.
    fn colors_enabled(&self) -> bool {
        match self.color_mode {
            ColorMode::Enabled => self.stdstream_isatty,
            ColorMode::Forced => true,
            ColorMode::Disabled => false,
        }
    }

    // Interactive loop:

    fn enable_raw_mode(&mut self) -> Result<Self::Mode> {
        use nix::errno::Errno::ENOTTY;
        use nix::sys::termios::{ControlFlags, InputFlags, LocalFlags, SpecialCharacterIndices};
        if !self.stdin_isatty {
            Err(nix::Error::from_errno(ENOTTY))?;
        }
        let original_mode = termios::tcgetattr(STDIN_FILENO)?;
        let mut raw = original_mode.clone();
        // disable BREAK interrupt, CR to NL conversion on input,
        // input parity check, strip high bit (bit 8), output flow control
        raw.input_flags &= !(InputFlags::BRKINT
            | InputFlags::ICRNL
            | InputFlags::INPCK
            | InputFlags::ISTRIP
            | InputFlags::IXON);
        // we don't want raw output, it turns newlines into straight line feeds
        // disable all output processing
        // raw.c_oflag = raw.c_oflag & !(OutputFlags::OPOST);

        // character-size mark (8 bits)
        raw.control_flags |= ControlFlags::CS8;
        // disable echoing, canonical mode, extended input processing and signals
        raw.local_flags &=
            !(LocalFlags::ECHO | LocalFlags::ICANON | LocalFlags::IEXTEN | LocalFlags::ISIG);
        raw.control_chars[SpecialCharacterIndices::VMIN as usize] = 1; // One character-at-a-time input
        raw.control_chars[SpecialCharacterIndices::VTIME as usize] = 0; // with blocking read
        termios::tcsetattr(STDIN_FILENO, SetArg::TCSADRAIN, &raw)?;
        Ok(original_mode)
    }

    /// Create a RAW reader
    fn create_reader(&self, config: &Config) -> Result<PosixRawReader> {
        PosixRawReader::new(config)
    }

    fn create_writer(&self) -> PosixRenderer {
        PosixRenderer::new(self.stream_type)
    }
}

#[cfg(not(test))]
pub fn suspend() -> Result<()> {
    use nix::unistd::Pid;
    // suspend the whole process group
    signal::kill(Pid::from_raw(0), signal::SIGTSTP)?;
    Ok(())
}

#[cfg(test)]
mod test {
    use super::{Position, PosixRenderer, PosixTerminal, Renderer};
    use config::OutputStreamType;

    #[test]
    #[ignore]
    fn prompt_with_ansi_escape_codes() {
        let out = PosixRenderer::new(OutputStreamType::Stdout);
        let pos = out.calculate_position("\x1b[1;32m>>\x1b[0m ", Position::default());
        assert_eq!(3, pos.col);
        assert_eq!(0, pos.row);
    }

    #[test]
    fn test_unsupported_term() {
        ::std::env::set_var("TERM", "xterm");
        assert_eq!(false, super::is_unsupported_term());

        ::std::env::set_var("TERM", "dumb");
        assert_eq!(true, super::is_unsupported_term());
    }

    #[test]
    fn test_send() {
        fn assert_send<T: Send>() {}
        assert_send::<PosixTerminal>();
    }

    #[test]
    fn test_sync() {
        fn assert_sync<T: Sync>() {}
        assert_sync::<PosixTerminal>();
    }
}<|MERGE_RESOLUTION|>--- conflicted
+++ resolved
@@ -15,22 +15,12 @@
 use utf8parse::{Parser, Receiver};
 
 use super::{truncate, width, Position, RawMode, RawReader, Renderer, Term};
-<<<<<<< HEAD
 use crate::config::{ColorMode, Config, OutputStreamType};
 use crate::error;
 use crate::highlight::Highlighter;
 use crate::keys::{self, KeyPress};
 use crate::line_buffer::LineBuffer;
 use crate::Result;
-use crate::StdStream;
-=======
-use config::{ColorMode, Config, OutputStreamType};
-use error;
-use highlight::Highlighter;
-use keys::{self, KeyPress};
-use line_buffer::LineBuffer;
-use Result;
->>>>>>> 8b331bfd
 
 const STDIN_FILENO: libc::c_int = libc::STDIN_FILENO;
 
@@ -46,7 +36,7 @@
     }
 }
 
-#[cfg_attr(feature = "cargo-clippy", allow(identity_conversion))]
+#[cfg_attr(feature = "cargo-clippy", allow(clippy::identity_conversion))]
 fn get_win_size<T: AsRawFd + ?Sized>(fileno: &T) -> (usize, usize) {
     use std::mem::zeroed;
 
@@ -115,7 +105,7 @@
                     return Err(error);
                 }
             } else {
-                #[cfg_attr(feature = "cargo-clippy", allow(cast_sign_loss))]
+                #[cfg_attr(feature = "cargo-clippy", allow(clippy::cast_sign_loss))]
                 return Ok(res as usize);
             }
         }
@@ -530,16 +520,6 @@
             self.buffer.push('\r');
         }
 
-<<<<<<< HEAD
-        self.out.write_all(self.buffer.as_bytes())?;
-        self.out.flush()?;
-        Ok((cursor, end_pos))
-    }
-
-    fn write_and_flush(&mut self, buf: &[u8]) -> Result<()> {
-        self.out.write_all(buf)?;
-        self.out.flush()?;
-=======
         self.write_and_flush(self.buffer.as_bytes())?;
         Ok((cursor, end_pos))
     }
@@ -555,7 +535,6 @@
                 io::stderr().flush()?;
             }
         }
->>>>>>> 8b331bfd
         Ok(())
     }
 
@@ -737,7 +716,7 @@
 #[cfg(test)]
 mod test {
     use super::{Position, PosixRenderer, PosixTerminal, Renderer};
-    use config::OutputStreamType;
+    use crate::config::OutputStreamType;
 
     #[test]
     #[ignore]
