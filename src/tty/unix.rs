//! Unix specific definitions
<<<<<<< HEAD
use std;
use std::cmp;
use std::fs::File;
use std::io::{self, BufRead, BufReader, ErrorKind, Read, Write};
=======
use std::cmp::Ordering;
use std::io::{self, Read, Write};
>>>>>>> 687287b0
use std::os::unix::io::{AsRawFd, RawFd};
use std::sync::atomic::{AtomicBool, Ordering};
use std::sync::{self, Arc, Mutex};

use log::{debug, warn};
use nix::poll::{self, PollFlags};
use nix::sys::select::{self, FdSet};
use nix::sys::signal;
use nix::sys::termios;
use nix::sys::termios::SetArg;
use unicode_segmentation::UnicodeSegmentation;
use unicode_width::UnicodeWidthStr;
use utf8parse::{Parser, Receiver};

use super::{Event, RawMode, RawReader, Renderer, Term};
use crate::config::{BellStyle, ColorMode, Config, OutputStreamType};
use crate::error;
use crate::highlight::Highlighter;
use crate::keys::{self, KeyPress};
use crate::layout::{Layout, Position};
use crate::line_buffer::LineBuffer;
use crate::tty::add_prompt_and_highlight;
use crate::Result;

const STDIN_FILENO: RawFd = libc::STDIN_FILENO;

/// Unsupported Terminals that don't support RAW mode
const UNSUPPORTED_TERM: [&str; 3] = ["dumb", "cons25", "emacs"];

const BRACKETED_PASTE_ON: &[u8] = b"\x1b[?2004h";
const BRACKETED_PASTE_OFF: &[u8] = b"\x1b[?2004l";

impl AsRawFd for OutputStreamType {
    fn as_raw_fd(&self) -> RawFd {
        match self {
            OutputStreamType::Stdout => libc::STDOUT_FILENO,
            OutputStreamType::Stderr => libc::STDERR_FILENO,
        }
    }
}

nix::ioctl_read_bad!(win_size, libc::TIOCGWINSZ, libc::winsize);

#[allow(clippy::identity_conversion)]
fn get_win_size<T: AsRawFd + ?Sized>(fileno: &T) -> (usize, usize) {
    use std::mem::zeroed;

    unsafe {
        let mut size: libc::winsize = zeroed();
        match win_size(fileno.as_raw_fd(), &mut size) {
            Ok(0) => (size.ws_col as usize, size.ws_row as usize), // TODO getCursorPosition
            _ => (80, 24),
        }
    }
}

/// Check TERM environment variable to see if current term is in our
/// unsupported list
fn is_unsupported_term() -> bool {
    match std::env::var("TERM") {
        Ok(term) => {
            for iter in &UNSUPPORTED_TERM {
                if (*iter).eq_ignore_ascii_case(&term) {
                    return true;
                }
            }
            false
        }
        Err(_) => false,
    }
}

/// Return whether or not STDIN, STDOUT or STDERR is a TTY
fn is_a_tty(fd: RawFd) -> bool {
    unsafe { libc::isatty(fd) != 0 }
}

pub struct PosixMode {
    termios: termios::Termios,
    out: Option<OutputStreamType>,
    raw_mode: Arc<AtomicBool>,
}

#[cfg(not(test))]
pub type Mode = PosixMode;

impl RawMode for PosixMode {
    /// Disable RAW mode for the terminal.
    fn disable_raw_mode(&self) -> Result<()> {
        termios::tcsetattr(STDIN_FILENO, SetArg::TCSADRAIN, &self.termios)?;
        // disable bracketed paste
        if let Some(out) = self.out {
            write_and_flush(out, BRACKETED_PASTE_OFF)?;
        }
        self.raw_mode.store(false, Ordering::SeqCst);
        Ok(())
    }
}

// Rust std::io::Stdin is buffered with no way to know if bytes are available.
// So we use low-level stuff instead...
struct StdinRaw {}

impl Read for StdinRaw {
    fn read(&mut self, buf: &mut [u8]) -> io::Result<usize> {
        loop {
            let res = unsafe {
                libc::read(
                    STDIN_FILENO,
                    buf.as_mut_ptr() as *mut libc::c_void,
                    buf.len() as libc::size_t,
                )
            };
            if res == -1 {
                let error = io::Error::last_os_error();
                if error.kind() != io::ErrorKind::Interrupted || SIGWINCH.load(Ordering::Relaxed) {
                    return Err(error);
                }
            } else {
                #[allow(clippy::cast_sign_loss)]
                return Ok(res as usize);
            }
        }
    }
}

/// Console input reader
pub struct PosixRawReader {
    stdin: StdinRaw,
    timeout_ms: i32,
    buf: [u8; 1],
    parser: Parser,
    receiver: Utf8,
    // external print reader
    pipe_reader: Option<Arc<Mutex<BufReader<File>>>>,
    fds: FdSet,
}

struct Utf8 {
    c: Option<char>,
    valid: bool,
}

impl PosixRawReader {
    fn new(config: &Config, pipe_reader: Option<Arc<Mutex<BufReader<File>>>>) -> Result<Self> {
        Ok(Self {
            stdin: StdinRaw {},
            timeout_ms: config.keyseq_timeout(),
            buf: [0; 1],
            parser: Parser::new(),
            receiver: Utf8 {
                c: None,
                valid: true,
            },
            pipe_reader,
            fds: FdSet::new(),
        })
    }

    /// Handle ESC <seq1> sequences
    fn escape_sequence(&mut self) -> Result<KeyPress> {
        // Read the next byte representing the escape sequence.
        let seq1 = self.next_char()?;
        if seq1 == '[' {
            // ESC [ sequences. (CSI)
            self.escape_csi()
        } else if seq1 == 'O' {
            // xterm
            // ESC O sequences. (SS3)
            self.escape_o()
        } else if seq1 == '\x1b' {
            // ESC ESC
            Ok(KeyPress::Esc)
        } else {
            // TODO ESC-R (r): Undo all changes made to this line.
            Ok(KeyPress::Meta(seq1))
        }
    }

    /// Handle ESC [ <seq2> escape sequences
    fn escape_csi(&mut self) -> Result<KeyPress> {
        let seq2 = self.next_char()?;
        if seq2.is_digit(10) {
            match seq2 {
                '0' | '9' => {
                    debug!(target: "rustyline", "unsupported esc sequence: ESC [ {:?}", seq2);
                    Ok(KeyPress::UnknownEscSeq)
                }
                _ => {
                    // Extended escape, read additional byte.
                    self.extended_escape(seq2)
                }
            }
        } else if seq2 == '[' {
            let seq3 = self.next_char()?;
            // Linux console
            Ok(match seq3 {
                'A' => KeyPress::F(1),
                'B' => KeyPress::F(2),
                'C' => KeyPress::F(3),
                'D' => KeyPress::F(4),
                'E' => KeyPress::F(5),
                _ => {
                    debug!(target: "rustyline", "unsupported esc sequence: ESC [ [ {:?}", seq3);
                    KeyPress::UnknownEscSeq
                }
            })
        } else {
            // ANSI
            Ok(match seq2 {
                'A' => KeyPress::Up,    // kcuu1
                'B' => KeyPress::Down,  // kcud1
                'C' => KeyPress::Right, // kcuf1
                'D' => KeyPress::Left,  // kcub1
                'F' => KeyPress::End,
                'H' => KeyPress::Home, // khome
                'Z' => KeyPress::BackTab,
                _ => {
                    debug!(target: "rustyline", "unsupported esc sequence: ESC [ {:?}", seq2);
                    KeyPress::UnknownEscSeq
                }
            })
        }
    }

    /// Handle ESC [ <seq2:digit> escape sequences
    #[allow(clippy::cognitive_complexity)]
    fn extended_escape(&mut self, seq2: char) -> Result<KeyPress> {
        let seq3 = self.next_char()?;
        if seq3 == '~' {
            Ok(match seq2 {
                '1' | '7' => KeyPress::Home, // tmux, xrvt
                '2' => KeyPress::Insert,
                '3' => KeyPress::Delete,    // kdch1
                '4' | '8' => KeyPress::End, // tmux, xrvt
                '5' => KeyPress::PageUp,    // kpp
                '6' => KeyPress::PageDown,  // knp
                _ => {
                    debug!(target: "rustyline",
                           "unsupported esc sequence: ESC [ {} ~", seq2);
                    KeyPress::UnknownEscSeq
                }
            })
        } else if seq3.is_digit(10) {
            let seq4 = self.next_char()?;
            if seq4 == '~' {
                Ok(match (seq2, seq3) {
                    ('1', '1') => KeyPress::F(1),  // rxvt-unicode
                    ('1', '2') => KeyPress::F(2),  // rxvt-unicode
                    ('1', '3') => KeyPress::F(3),  // rxvt-unicode
                    ('1', '4') => KeyPress::F(4),  // rxvt-unicode
                    ('1', '5') => KeyPress::F(5),  // kf5
                    ('1', '7') => KeyPress::F(6),  // kf6
                    ('1', '8') => KeyPress::F(7),  // kf7
                    ('1', '9') => KeyPress::F(8),  // kf8
                    ('2', '0') => KeyPress::F(9),  // kf9
                    ('2', '1') => KeyPress::F(10), // kf10
                    ('2', '3') => KeyPress::F(11), // kf11
                    ('2', '4') => KeyPress::F(12), // kf12
                    _ => {
                        debug!(target: "rustyline",
                               "unsupported esc sequence: ESC [ {}{} ~", seq2, seq3);
                        KeyPress::UnknownEscSeq
                    }
                })
            } else if seq4 == ';' {
                let seq5 = self.next_char()?;
                if seq5.is_digit(10) {
                    let seq6 = self.next_char()?;
                    if seq6.is_digit(10) {
                        self.next_char()?; // 'R' expected
                    } else if seq6 == 'R' {
                    } else {
                        debug!(target: "rustyline",
                               "unsupported esc sequence: ESC [ {}{} ; {} {}", seq2, seq3, seq5, seq6);
                    }
                } else {
                    debug!(target: "rustyline",
                           "unsupported esc sequence: ESC [ {}{} ; {:?}", seq2, seq3, seq5);
                }
                Ok(KeyPress::UnknownEscSeq)
            } else if seq4.is_digit(10) {
                let seq5 = self.next_char()?;
                if seq5 == '~' {
                    Ok(match (seq2, seq3, seq4) {
                        ('2', '0', '0') => KeyPress::BracketedPasteStart,
                        ('2', '0', '1') => KeyPress::BracketedPasteEnd,
                        _ => {
                            debug!(target: "rustyline",
                                   "unsupported esc sequence: ESC [ {}{}{}~", seq2, seq3, seq4);
                            KeyPress::UnknownEscSeq
                        }
                    })
                } else {
                    debug!(target: "rustyline",
                           "unsupported esc sequence: ESC [ {}{}{} {}", seq2, seq3, seq4, seq5);
                    Ok(KeyPress::UnknownEscSeq)
                }
            } else {
                debug!(target: "rustyline",
                       "unsupported esc sequence: ESC [ {}{} {:?}", seq2, seq3, seq4);
                Ok(KeyPress::UnknownEscSeq)
            }
        } else if seq3 == ';' {
            let seq4 = self.next_char()?;
            if seq4.is_digit(10) {
                let seq5 = self.next_char()?;
                if seq5.is_digit(10) {
                    self.next_char()?; // 'R' expected
                    Ok(KeyPress::UnknownEscSeq)
                } else if seq2 == '1' {
                    Ok(match (seq4, seq5) {
                        ('5', 'A') => KeyPress::ControlUp,
                        ('5', 'B') => KeyPress::ControlDown,
                        ('5', 'C') => KeyPress::ControlRight,
                        ('5', 'D') => KeyPress::ControlLeft,
                        ('2', 'A') => KeyPress::ShiftUp,
                        ('2', 'B') => KeyPress::ShiftDown,
                        ('2', 'C') => KeyPress::ShiftRight,
                        ('2', 'D') => KeyPress::ShiftLeft,
                        _ => {
                            debug!(target: "rustyline",
                                   "unsupported esc sequence: ESC [ 1 ; {} {:?}", seq4, seq5);
                            KeyPress::UnknownEscSeq
                        }
                    })
                } else {
                    debug!(target: "rustyline",
                           "unsupported esc sequence: ESC [ {} ; {} {:?}", seq2, seq4, seq5);
                    Ok(KeyPress::UnknownEscSeq)
                }
            } else {
                debug!(target: "rustyline",
                       "unsupported esc sequence: ESC [ {} ; {:?}", seq2, seq4);
                Ok(KeyPress::UnknownEscSeq)
            }
        } else {
            Ok(match (seq2, seq3) {
                ('5', 'A') => KeyPress::ControlUp,
                ('5', 'B') => KeyPress::ControlDown,
                ('5', 'C') => KeyPress::ControlRight,
                ('5', 'D') => KeyPress::ControlLeft,
                _ => {
                    debug!(target: "rustyline",
                           "unsupported esc sequence: ESC [ {} {:?}", seq2, seq3);
                    KeyPress::UnknownEscSeq
                }
            })
        }
    }

    /// Handle ESC O <seq2> escape sequences
    fn escape_o(&mut self) -> Result<KeyPress> {
        let seq2 = self.next_char()?;
        Ok(match seq2 {
            'A' => KeyPress::Up,    // kcuu1
            'B' => KeyPress::Down,  // kcud1
            'C' => KeyPress::Right, // kcuf1
            'D' => KeyPress::Left,  // kcub1
            'F' => KeyPress::End,   // kend
            'H' => KeyPress::Home,  // khome
            'P' => KeyPress::F(1),  // kf1
            'Q' => KeyPress::F(2),  // kf2
            'R' => KeyPress::F(3),  // kf3
            'S' => KeyPress::F(4),  // kf4
            'a' => KeyPress::ControlUp,
            'b' => KeyPress::ControlDown,
            'c' => KeyPress::ControlRight, // rxvt
            'd' => KeyPress::ControlLeft,  // rxvt
            _ => {
                debug!(target: "rustyline", "unsupported esc sequence: ESC O {:?}", seq2);
                KeyPress::UnknownEscSeq
            }
        })
    }

    fn poll(&mut self, timeout_ms: i32) -> ::nix::Result<i32> {
        let mut fds = [poll::PollFd::new(STDIN_FILENO, PollFlags::POLLIN)];
        poll::poll(&mut fds, timeout_ms)
    }

    fn select(&mut self, single_esc_abort: bool) -> Result<Event> {
        loop {
            let mut readfds = self.fds;
            readfds.clear();
            readfds.insert(STDIN_FILENO);
            readfds.insert(
                self.pipe_reader
                    .as_ref()
                    .unwrap()
                    .lock()
                    .unwrap()
                    .get_ref()
                    .as_raw_fd(),
            );
            if let Err(err) = select::select(
                readfds.highest().map(|h| h + 1),
                Some(&mut readfds),
                None,
                None,
                None,
            ) {
                if err != ::nix::Error::Sys(::nix::errno::Errno::EINTR)
                    || SIGWINCH.load(Ordering::Relaxed)
                {
                    return Err(err.into());
                } else {
                    continue;
                }
            };
            if readfds.contains(STDIN_FILENO) {
                // prefer user input over external print
                return self.next_key(single_esc_abort).map(Event::KeyPress);
            } else {
                let mut msg = String::new();
                self.pipe_reader
                    .as_ref()
                    .unwrap()
                    .lock()
                    .unwrap()
                    .read_line(&mut msg)?;
                return Ok(Event::ExternalPrint(msg));
            }
        }
    }
}

impl RawReader for PosixRawReader {
    fn wait_for_input(&mut self, single_esc_abort: bool) -> Result<Event> {
        match self.pipe_reader {
            Some(_) => self.select(single_esc_abort),
            None => self.next_key(single_esc_abort).map(Event::KeyPress),
        }
    }

    fn next_key(&mut self, single_esc_abort: bool) -> Result<KeyPress> {
        let c = self.next_char()?;

        let mut key = keys::char_to_key_press(c);
        if key == KeyPress::Esc {
            let timeout_ms = if single_esc_abort && self.timeout_ms == -1 {
                0
            } else {
                self.timeout_ms
            };
            match self.poll(timeout_ms) {
                Ok(n) if n == 0 => {
                    // single escape
                }
                Ok(_) => {
                    // escape sequence
                    key = self.escape_sequence()?
                }
                // Err(ref e) if e.kind() == ErrorKind::Interrupted => continue,
                Err(e) => return Err(e.into()),
            }
        }
        debug!(target: "rustyline", "key: {:?}", key);
        Ok(key)
    }

    fn next_char(&mut self) -> Result<char> {
        loop {
            let n = self.stdin.read(&mut self.buf)?;
            if n == 0 {
                return Err(error::ReadlineError::Eof);
            }
            let b = self.buf[0];
            self.parser.advance(&mut self.receiver, b);
            if !self.receiver.valid {
                return Err(error::ReadlineError::from(io::ErrorKind::InvalidData));
            } else if let Some(c) = self.receiver.c.take() {
                return Ok(c);
            }
        }
    }

    fn read_pasted_text(&mut self) -> Result<String> {
        let mut buffer = String::new();
        loop {
            match self.next_char()? {
                '\x1b' => {
                    let key = self.escape_sequence()?;
                    if key == KeyPress::BracketedPasteEnd {
                        break;
                    } else {
                        continue; // TODO validate
                    }
                }
                c => buffer.push(c),
            };
        }
        let buffer = buffer.replace("\r\n", "\n");
        let buffer = buffer.replace("\r", "\n");
        Ok(buffer)
    }
}

impl Receiver for Utf8 {
    /// Called whenever a code point is parsed successfully
    fn codepoint(&mut self, c: char) {
        self.c = Some(c);
        self.valid = true;
    }

    /// Called when an invalid_sequence is detected
    fn invalid_sequence(&mut self) {
        self.c = None;
        self.valid = false;
    }
}

/// Console output writer
pub struct PosixRenderer {
    out: OutputStreamType,
    cols: usize, // Number of columns in terminal
    buffer: String,
    tab_stop: usize,
    colors_enabled: bool,
    bell_style: BellStyle,
}

impl PosixRenderer {
    fn new(
        out: OutputStreamType,
        tab_stop: usize,
        colors_enabled: bool,
        bell_style: BellStyle,
    ) -> Self {
        let (cols, _) = get_win_size(&out);
        Self {
            out,
            cols,
            buffer: String::with_capacity(1024),
            tab_stop,
            colors_enabled,
            bell_style,
        }
    }

    fn clear_old_rows(&mut self, layout: &Layout) -> Result<()> {
        use std::fmt::Write;
        let current_row = layout.cursor.row;
        let old_rows = layout.end.row;
        // self.old_rows < self.cursor.row if the prompt spans multiple lines and if
        // this is the default State.
        let cursor_row_movement = old_rows.saturating_sub(current_row);
        // move the cursor down as required
        if cursor_row_movement > 0 {
            write!(self.buffer, "\x1b[{}B", cursor_row_movement)?;
        }
        // clear old rows
        for _ in 0..old_rows {
            self.buffer.push_str("\r\x1b[0K\x1b[A");
        }
        // clear the line
        self.buffer.push_str("\r\x1b[0K");
        Ok(())
    }
}

impl Renderer for PosixRenderer {
    type Reader = PosixRawReader;

    fn move_cursor(&mut self, old: Position, new: Position) -> Result<()> {
        use std::fmt::Write;
        self.buffer.clear();
        let row_ordering = new.row.cmp(&old.row);
        if row_ordering == cmp::Ordering::Greater {
            // move down
            let row_shift = new.row - old.row;
            if row_shift == 1 {
                self.buffer.push_str("\x1b[B");
            } else {
                write!(self.buffer, "\x1b[{}B", row_shift)?;
            }
        } else if row_ordering == cmp::Ordering::Less {
            // move up
            let row_shift = old.row - new.row;
            if row_shift == 1 {
                self.buffer.push_str("\x1b[A");
            } else {
                write!(self.buffer, "\x1b[{}A", row_shift)?;
            }
        }
        let col_ordering = new.col.cmp(&old.col);
        if col_ordering == cmp::Ordering::Greater {
            // move right
            let col_shift = new.col - old.col;
            if col_shift == 1 {
                self.buffer.push_str("\x1b[C");
            } else {
                write!(self.buffer, "\x1b[{}C", col_shift)?;
            }
        } else if col_ordering == cmp::Ordering::Less {
            // move left
            let col_shift = old.col - new.col;
            if col_shift == 1 {
                self.buffer.push_str("\x1b[D");
            } else {
                write!(self.buffer, "\x1b[{}D", col_shift)?;
            }
        }
        self.write_and_flush(self.buffer.as_bytes())
    }

    fn refresh_line(
        &mut self,
        prompt: &str,
        line: &LineBuffer,
        hint: Option<&str>,
        old_layout: &Layout,
        new_layout: &Layout,
        highlighter: Option<&dyn Highlighter>,
    ) -> Result<()> {
        use std::fmt::Write;
        self.buffer.clear();

        let default_prompt = new_layout.default_prompt;
        let mut cursor = new_layout.cursor;
        let end_pos = new_layout.end;

        self.clear_old_rows(old_layout)?;

        add_prompt_and_highlight(
            &mut self.buffer,
            highlighter,
            line,
            prompt,
            default_prompt,
            &new_layout,
            &mut cursor,
        );
        // display hint
        if let Some(hint) = hint {
            if let Some(highlighter) = highlighter {
                self.buffer.push_str(&highlighter.highlight_hint(hint));
            } else {
                self.buffer.push_str(hint);
            }
        }
        // position the cursor
        let new_cursor_row_movement = end_pos.row - cursor.row;
        // move the cursor up as required
        if new_cursor_row_movement > 0 {
            write!(self.buffer, "\x1b[{}A", new_cursor_row_movement)?;
        }
        // position the cursor within the line
<<<<<<< HEAD
        if cursor.col > 0 {
            write!(self.buffer, "\r\x1b[{}C", cursor.col)?;
        } else {
=======
        if cursor.col == 0 {
>>>>>>> 687287b0
            self.buffer.push('\r');
        } else {
            write!(self.buffer, "\r\x1b[{}C", cursor.col).unwrap();
        }

        self.write_and_flush(self.buffer.as_bytes())?;

        Ok(())
    }

    fn write_and_flush(&self, buf: &[u8]) -> Result<()> {
        write_and_flush(self.out, buf)
    }

    /// Control characters are treated as having zero width.
    /// Characters with 2 column width are correctly handled (not split).
    fn calculate_position(&self, s: &str, orig: Position) -> Position {
        let mut pos = orig;
        let mut esc_seq = 0;
        for c in s.graphemes(true) {
            if c == "\n" {
                pos.row += 1;
                pos.col = 0;
                continue;
            }
            let cw = if c == "\t" {
                self.tab_stop - (pos.col % self.tab_stop)
            } else {
                width(c, &mut esc_seq)
            };
            pos.col += cw;
            if pos.col > self.cols {
                pos.row += 1;
                pos.col = cw;
            }
        }
        if pos.col == self.cols {
            pos.col = 0;
            pos.row += 1;
        }
        pos
    }

    fn beep(&mut self) -> Result<()> {
        match self.bell_style {
            BellStyle::Audible => {
                io::stderr().write_all(b"\x07")?;
                io::stderr().flush()?;
                Ok(())
            }
            _ => Ok(()),
        }
    }

    /// Clear the screen. Used to handle ctrl+l
    fn clear_screen(&mut self) -> Result<()> {
        self.write_and_flush(b"\x1b[H\x1b[2J")
    }

    fn clear_rows(&mut self, layout: &Layout) -> Result<()> {
        self.buffer.clear();
        self.clear_old_rows(layout)?;
        self.write_and_flush(self.buffer.as_bytes())
    }

    /// Check if a SIGWINCH signal has been received
    fn sigwinch(&self) -> bool {
        SIGWINCH.compare_and_swap(true, false, Ordering::SeqCst)
    }

    /// Try to update the number of columns in the current terminal,
    fn update_size(&mut self) {
        let (cols, _) = get_win_size(&self.out);
        self.cols = cols;
    }

    fn get_columns(&self) -> usize {
        self.cols
    }

    /// Try to get the number of rows in the current terminal,
    /// or assume 24 if it fails.
    fn get_rows(&self) -> usize {
        let (_, rows) = get_win_size(&self.out);
        rows
    }

    fn colors_enabled(&self) -> bool {
        self.colors_enabled
    }

    fn move_cursor_at_leftmost(&mut self, rdr: &mut PosixRawReader) -> Result<()> {
        if rdr.poll(0)? != 0 {
            debug!(target: "rustyline", "cannot request cursor location");
            return Ok(());
        }
        /* Report cursor location */
        self.write_and_flush(b"\x1b[6n")?;
        /* Read the response: ESC [ rows ; cols R */
        if rdr.poll(100)? == 0
            || rdr.next_char()? != '\x1b'
            || rdr.next_char()? != '['
            || read_digits_until(rdr, ';')?.is_none()
        {
            warn!(target: "rustyline", "cannot read initial cursor location");
            return Ok(());
        }
        let col = read_digits_until(rdr, 'R')?;
        debug!(target: "rustyline", "initial cursor location: {:?}", col);
        if col.is_some() && col != Some(1) {
            self.write_and_flush(b"\n")?;
        }
        Ok(())
    }
}

fn width(s: &str, esc_seq: &mut u8) -> usize {
    if *esc_seq == 1 {
        if s == "[" {
            // CSI
            *esc_seq = 2;
        } else {
            // two-character sequence
            *esc_seq = 0;
        }
        0
    } else if *esc_seq == 2 {
        if s == ";" || (s.as_bytes()[0] >= b'0' && s.as_bytes()[0] <= b'9') {
            /*} else if s == "m" {
            // last
             *esc_seq = 0;*/
        } else {
            // not supported
            *esc_seq = 0;
        }
        0
    } else if s == "\x1b" {
        *esc_seq = 1;
        0
    } else if s == "\n" {
        0
    } else {
        s.width()
    }
}

fn read_digits_until(rdr: &mut PosixRawReader, sep: char) -> Result<Option<u32>> {
    let mut num: u32 = 0;
    loop {
        match rdr.next_char()? {
            digit @ '0'..='9' => {
                num = num
                    .saturating_mul(10)
                    .saturating_add(digit.to_digit(10).unwrap());
                continue;
            }
            c if c == sep => break,
            _ => return Ok(None),
        }
    }
    Ok(Some(num))
}

static SIGWINCH_ONCE: sync::Once = sync::Once::new();
static SIGWINCH: AtomicBool = AtomicBool::new(false);

fn install_sigwinch_handler() {
    SIGWINCH_ONCE.call_once(|| unsafe {
        let sigwinch = signal::SigAction::new(
            signal::SigHandler::Handler(sigwinch_handler),
            signal::SaFlags::empty(),
            signal::SigSet::empty(),
        );
        let _ = signal::sigaction(signal::SIGWINCH, &sigwinch);
    });
}

extern "C" fn sigwinch_handler(_: libc::c_int) {
    SIGWINCH.store(true, Ordering::SeqCst);
    debug!(target: "rustyline", "SIGWINCH");
}

#[cfg(not(test))]
pub type Terminal = PosixTerminal;

#[derive(Clone, Debug)]
pub struct PosixTerminal {
    unsupported: bool,
    stdin_isatty: bool,
    stdstream_isatty: bool,
    pub(crate) color_mode: ColorMode,
    stream_type: OutputStreamType,
    tab_stop: usize,
    bell_style: BellStyle,
    raw_mode: Arc<AtomicBool>,
    // external print reader
    pipe_reader: Option<Arc<Mutex<BufReader<File>>>>,
    // external print writer
    pipe_writer: Option<Arc<Mutex<File>>>,
}

impl PosixTerminal {
    fn colors_enabled(&self) -> bool {
        match self.color_mode {
            ColorMode::Enabled => self.stdstream_isatty,
            ColorMode::Forced => true,
            ColorMode::Disabled => false,
        }
    }
}

impl Term for PosixTerminal {
    type ExternalPrinter = ExternalPrinter;
    type Mode = PosixMode;
    type Reader = PosixRawReader;
    type Writer = PosixRenderer;

    fn new(
        color_mode: ColorMode,
        stream_type: OutputStreamType,
        tab_stop: usize,
        bell_style: BellStyle,
    ) -> Self {
        let term = Self {
            unsupported: is_unsupported_term(),
            stdin_isatty: is_a_tty(STDIN_FILENO),
            stdstream_isatty: is_a_tty(stream_type.as_raw_fd()),
            color_mode,
            stream_type,
            tab_stop,
            bell_style,
            raw_mode: Arc::new(AtomicBool::new(false)),
            pipe_reader: None,
            pipe_writer: None,
        };
        if !term.unsupported && term.stdin_isatty && term.stdstream_isatty {
            install_sigwinch_handler();
        }
        term
    }

    // Init checks:

    /// Check if current terminal can provide a rich line-editing user
    /// interface.
    fn is_unsupported(&self) -> bool {
        self.unsupported
    }

    /// check if stdin is connected to a terminal.
    fn is_stdin_tty(&self) -> bool {
        self.stdin_isatty
    }

    fn is_output_tty(&self) -> bool {
        self.stdstream_isatty
    }

    // Interactive loop:

    fn enable_raw_mode(&mut self) -> Result<Self::Mode> {
        use nix::errno::Errno::ENOTTY;
        use nix::sys::termios::{ControlFlags, InputFlags, LocalFlags, SpecialCharacterIndices};
        if !self.stdin_isatty {
            return Err(nix::Error::from_errno(ENOTTY).into());
        }
        let original_mode = termios::tcgetattr(STDIN_FILENO)?;
        let mut raw = original_mode.clone();
        // disable BREAK interrupt, CR to NL conversion on input,
        // input parity check, strip high bit (bit 8), output flow control
        raw.input_flags &= !(InputFlags::BRKINT
            | InputFlags::ICRNL
            | InputFlags::INPCK
            | InputFlags::ISTRIP
            | InputFlags::IXON);
        // we don't want raw output, it turns newlines into straight line feeds
        // disable all output processing
        // raw.c_oflag = raw.c_oflag & !(OutputFlags::OPOST);

        // character-size mark (8 bits)
        raw.control_flags |= ControlFlags::CS8;
        // disable echoing, canonical mode, extended input processing and signals
        raw.local_flags &=
            !(LocalFlags::ECHO | LocalFlags::ICANON | LocalFlags::IEXTEN | LocalFlags::ISIG);
        raw.control_chars[SpecialCharacterIndices::VMIN as usize] = 1; // One character-at-a-time input
        raw.control_chars[SpecialCharacterIndices::VTIME as usize] = 0; // with blocking read
        termios::tcsetattr(STDIN_FILENO, SetArg::TCSADRAIN, &raw)?;

        self.raw_mode.store(true, Ordering::SeqCst);
        // enable bracketed paste
        let out = if let Err(e) = write_and_flush(self.stream_type, BRACKETED_PASTE_ON) {
            debug!(target: "rustyline", "Cannot enable bracketed paste: {}", e);
            None
        } else {
            Some(self.stream_type)
        };

        // when all ExternalPrinter are dropped there is no need to use `pipe_reader`
        if let Some(ref arc) = self.pipe_writer {
            if Arc::strong_count(arc) == 1 {
                self.pipe_writer = None;
                self.pipe_reader = None;
            }
        }

        Ok(PosixMode {
            termios: original_mode,
            out,
            raw_mode: self.raw_mode.clone(),
        })
    }

    /// Create a RAW reader
    fn create_reader(&self, config: &Config) -> Result<PosixRawReader> {
        PosixRawReader::new(config, self.pipe_reader.clone())
    }

    fn create_writer(&self) -> PosixRenderer {
        PosixRenderer::new(
            self.stream_type,
            self.tab_stop,
            self.colors_enabled(),
            self.bell_style,
        )
    }

    fn create_external_printer(&mut self) -> Result<ExternalPrinter> {
        if let Some(ref writer) = self.pipe_writer {
            return Ok(ExternalPrinter {
                writer: writer.clone(),
                raw_mode: self.raw_mode.clone(),
                target: self.stream_type,
            });
        }
        if self.unsupported || !self.is_stdin_tty() || !self.is_output_tty() {
            use nix::errno::Errno::ENOTTY;
            return Err(nix::Error::from_errno(ENOTTY).into());
        }
        use nix::unistd::pipe;
        use std::os::unix::io::FromRawFd;
        let (r, w) = pipe()?;
        let reader = Arc::new(Mutex::new(BufReader::new(unsafe { File::from_raw_fd(r) })));
        let writer = Arc::new(Mutex::new(unsafe { File::from_raw_fd(w) }));
        self.pipe_reader.replace(reader);
        self.pipe_writer.replace(writer.clone());
        Ok(ExternalPrinter {
            writer,
            raw_mode: self.raw_mode.clone(),
            target: self.stream_type,
        })
    }
}

#[derive(Debug)]
pub struct ExternalPrinter {
    writer: Arc<Mutex<File>>,
    raw_mode: Arc<AtomicBool>,
    target: OutputStreamType,
}

impl Write for ExternalPrinter {
    fn write(&mut self, buf: &[u8]) -> io::Result<usize> {
        // write directly to stdout/stderr while not in raw mode
        if !self.raw_mode.load(Ordering::SeqCst) {
            match self.target {
                OutputStreamType::Stderr => io::stderr().write(buf),
                OutputStreamType::Stdout => io::stdout().write(buf),
            }
        } else if let Ok(mut writer) = self.writer.lock() {
            writer.write(buf)
        } else {
            Err(io::Error::from(ErrorKind::Other)) // FIXME
        }
    }

    fn flush(&mut self) -> io::Result<()> {
        if !self.raw_mode.load(Ordering::SeqCst) {
            match self.target {
                OutputStreamType::Stderr => io::stderr().flush(),
                OutputStreamType::Stdout => io::stdout().flush(),
            }
        } else if let Ok(mut writer) = self.writer.lock() {
            writer.flush()
        } else {
            Err(io::Error::from(ErrorKind::Other)) // FIXME
        }
    }
}

#[cfg(not(test))]
pub fn suspend() -> Result<()> {
    use nix::unistd::Pid;
    // suspend the whole process group
    signal::kill(Pid::from_raw(0), signal::SIGTSTP)?;
    Ok(())
}

fn write_and_flush(out: OutputStreamType, buf: &[u8]) -> Result<()> {
    match out {
        OutputStreamType::Stdout => {
            io::stdout().write_all(buf)?;
            io::stdout().flush()?;
        }
        OutputStreamType::Stderr => {
            io::stderr().write_all(buf)?;
            io::stderr().flush()?;
        }
    }
    Ok(())
}

#[cfg(test)]
mod test {
    use super::{Position, PosixRenderer, PosixTerminal, Renderer};
    use crate::config::{BellStyle, OutputStreamType};

    #[test]
    #[ignore]
    fn prompt_with_ansi_escape_codes() {
        let out = PosixRenderer::new(OutputStreamType::Stdout, 4, true, BellStyle::default());
        let pos = out.calculate_position("\x1b[1;32m>>\x1b[0m ", Position::default());
        assert_eq!(3, pos.col);
        assert_eq!(0, pos.row);
    }

    #[test]
    fn test_unsupported_term() {
        ::std::env::set_var("TERM", "xterm");
        assert_eq!(false, super::is_unsupported_term());

        ::std::env::set_var("TERM", "dumb");
        assert_eq!(true, super::is_unsupported_term());
    }

    #[test]
    fn test_send() {
        fn assert_send<T: Send>() {}
        assert_send::<PosixTerminal>();
    }

    #[test]
    fn test_sync() {
        fn assert_sync<T: Sync>() {}
        assert_sync::<PosixTerminal>();
    }
}<|MERGE_RESOLUTION|>--- conflicted
+++ resolved
@@ -1,13 +1,7 @@
 //! Unix specific definitions
-<<<<<<< HEAD
-use std;
 use std::cmp;
 use std::fs::File;
 use std::io::{self, BufRead, BufReader, ErrorKind, Read, Write};
-=======
-use std::cmp::Ordering;
-use std::io::{self, Read, Write};
->>>>>>> 687287b0
 use std::os::unix::io::{AsRawFd, RawFd};
 use std::sync::atomic::{AtomicBool, Ordering};
 use std::sync::{self, Arc, Mutex};
@@ -656,13 +650,7 @@
             write!(self.buffer, "\x1b[{}A", new_cursor_row_movement)?;
         }
         // position the cursor within the line
-<<<<<<< HEAD
-        if cursor.col > 0 {
-            write!(self.buffer, "\r\x1b[{}C", cursor.col)?;
-        } else {
-=======
         if cursor.col == 0 {
->>>>>>> 687287b0
             self.buffer.push('\r');
         } else {
             write!(self.buffer, "\r\x1b[{}C", cursor.col).unwrap();
