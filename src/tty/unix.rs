//! Unix specific definitions
use std::cmp;
use std::fs::File;
use std::io::{self, ErrorKind, Read, Write};
use std::os::unix::io::{AsRawFd, RawFd};
use std::sync::atomic::{AtomicBool, Ordering};
use std::sync::mpsc::{self, SyncSender};
use std::sync::{self, Arc, Mutex};

use buf_redux::BufReader;
use log::{debug, warn};
use nix::poll::{self, PollFlags};
use nix::sys::select::{self, FdSet};
use nix::sys::signal;
use nix::sys::termios;
use nix::sys::termios::{SetArg, SpecialCharacterIndices as SCI, Termios};
use unicode_segmentation::UnicodeSegmentation;
use utf8parse::{Parser, Receiver};

use super::{width, Event, RawMode, RawReader, Renderer, Term};
use crate::config::{BellStyle, ColorMode, Config, OutputStreamType};
use crate::highlight::Highlighter;
use crate::keys::{KeyCode as K, KeyEvent, KeyEvent as E, Modifiers as M};
use crate::layout::{Layout, Position};
use crate::line_buffer::LineBuffer;
use crate::{error, Cmd, Result};
use std::collections::HashMap;

const STDIN_FILENO: RawFd = libc::STDIN_FILENO;

/// Unsupported Terminals that don't support RAW mode
const UNSUPPORTED_TERM: [&str; 3] = ["dumb", "cons25", "emacs"];

const BRACKETED_PASTE_ON: &[u8] = b"\x1b[?2004h";
const BRACKETED_PASTE_OFF: &[u8] = b"\x1b[?2004l";

impl AsRawFd for OutputStreamType {
    fn as_raw_fd(&self) -> RawFd {
        match self {
            OutputStreamType::Stdout => libc::STDOUT_FILENO,
            OutputStreamType::Stderr => libc::STDERR_FILENO,
        }
    }
}

nix::ioctl_read_bad!(win_size, libc::TIOCGWINSZ, libc::winsize);

#[allow(clippy::useless_conversion)]
fn get_win_size<T: AsRawFd + ?Sized>(fileno: &T) -> (usize, usize) {
    use std::mem::zeroed;

    if cfg!(test) {
        return (80, 24);
    }

    unsafe {
        let mut size: libc::winsize = zeroed();
        match win_size(fileno.as_raw_fd(), &mut size) {
            Ok(0) => {
                // In linux pseudo-terminals are created with dimensions of
                // zero. If host application didn't initialize the correct
                // size before start we treat zero size as 80 columns and
                // infinite rows
                let cols = if size.ws_col == 0 {
                    80
                } else {
                    size.ws_col as usize
                };
                let rows = if size.ws_row == 0 {
                    usize::MAX
                } else {
                    size.ws_row as usize
                };
                (cols, rows)
            }
            _ => (80, 24),
        }
    }
}

/// Check TERM environment variable to see if current term is in our
/// unsupported list
fn is_unsupported_term() -> bool {
    match std::env::var("TERM") {
        Ok(term) => {
            for iter in &UNSUPPORTED_TERM {
                if (*iter).eq_ignore_ascii_case(&term) {
                    return true;
                }
            }
            false
        }
        Err(_) => false,
    }
}

/// Return whether or not STDIN, STDOUT or STDERR is a TTY
fn is_a_tty(fd: RawFd) -> bool {
    unsafe { libc::isatty(fd) != 0 }
}

pub type PosixKeyMap = HashMap<KeyEvent, Cmd>;
#[cfg(not(test))]
pub type KeyMap = PosixKeyMap;

#[must_use = "You must restore default mode (disable_raw_mode)"]
pub struct PosixMode {
    termios: termios::Termios,
    out: Option<OutputStreamType>,
    raw_mode: Arc<AtomicBool>,
}

#[cfg(not(test))]
pub type Mode = PosixMode;

impl RawMode for PosixMode {
    /// Disable RAW mode for the terminal.
    fn disable_raw_mode(&self) -> Result<()> {
        termios::tcsetattr(STDIN_FILENO, SetArg::TCSADRAIN, &self.termios)?;
        // disable bracketed paste
        if let Some(out) = self.out {
            write_and_flush(out, BRACKETED_PASTE_OFF)?;
        }
        self.raw_mode.store(false, Ordering::SeqCst);
        Ok(())
    }
}

// Rust std::io::Stdin is buffered with no way to know if bytes are available.
// So we use low-level stuff instead...
struct StdinRaw {}

impl Read for StdinRaw {
    fn read(&mut self, buf: &mut [u8]) -> io::Result<usize> {
        loop {
            let res = unsafe {
                libc::read(
                    STDIN_FILENO,
                    buf.as_mut_ptr() as *mut libc::c_void,
                    buf.len() as libc::size_t,
                )
            };
            if res == -1 {
                let error = io::Error::last_os_error();
                if error.kind() != ErrorKind::Interrupted || SIGWINCH.load(Ordering::Relaxed) {
                    return Err(error);
                }
            } else {
                #[allow(clippy::cast_sign_loss)]
                return Ok(res as usize);
            }
        }
    }
}

// (native receiver with a selectable file descriptor, actual message receiver)
type PipeReader = Arc<Mutex<(File, mpsc::Receiver<String>)>>;
// (native sender, actual message sender)
type PipeWriter = (Arc<Mutex<File>>, SyncSender<String>);

/// Console input reader
pub struct PosixRawReader {
    stdin: BufReader<StdinRaw>,
    timeout_ms: i32,
    buf: [u8; 1],
    parser: Parser,
    receiver: Utf8,
<<<<<<< HEAD
    // external print reader
    pipe_reader: Option<PipeReader>,
    fds: FdSet,
=======
    key_map: PosixKeyMap,
>>>>>>> f8ef8a26
}

struct Utf8 {
    c: Option<char>,
    valid: bool,
}

const UP: char = 'A'; // kcuu1, kUP*
const DOWN: char = 'B'; // kcud1, kDN*
const RIGHT: char = 'C'; // kcuf1, kRIT*
const LEFT: char = 'D'; // kcub1, kLFT*
const END: char = 'F'; // kend*
const HOME: char = 'H'; // khom*
const INSERT: char = '2'; // kic*
const DELETE: char = '3'; // kdch1, kDC*
const PAGE_UP: char = '5'; // kpp, kPRV*
const PAGE_DOWN: char = '6'; // knp, kNXT*

const RXVT_HOME: char = '7';
const RXVT_END: char = '8';

const SHIFT: char = '2';
const ALT: char = '3';
const ALT_SHIFT: char = '4';
const CTRL: char = '5';
const CTRL_SHIFT: char = '6';
const CTRL_ALT: char = '7';
const CTRL_ALT_SHIFT: char = '8';

const RXVT_SHIFT: char = '$';
const RXVT_CTRL: char = '\x1e';
const RXVT_CTRL_SHIFT: char = '@';

impl PosixRawReader {
<<<<<<< HEAD
    fn new(config: &Config, pipe_reader: Option<PipeReader>) -> Self {
=======
    fn new(config: &Config, key_map: PosixKeyMap) -> Self {
>>>>>>> f8ef8a26
        Self {
            stdin: BufReader::with_capacity(1024, StdinRaw {}),
            timeout_ms: config.keyseq_timeout(),
            buf: [0; 1],
            parser: Parser::new(),
            receiver: Utf8 {
                c: None,
                valid: true,
            },
<<<<<<< HEAD
            pipe_reader,
            fds: FdSet::new(),
=======
            key_map,
>>>>>>> f8ef8a26
        }
    }

    /// Handle \E <seq1> sequences
    // https://invisible-island.net/xterm/xterm-function-keys.html
    fn escape_sequence(&mut self) -> Result<KeyEvent> {
        self._do_escape_sequence(true)
    }

    /// Don't call directly, call `PosixRawReader::escape_sequence` instead
    fn _do_escape_sequence(&mut self, allow_recurse: bool) -> Result<KeyEvent> {
        // Read the next byte representing the escape sequence.
        let seq1 = self.next_char()?;
        if seq1 == '[' {
            // \E[ sequences. (CSI)
            self.escape_csi()
        } else if seq1 == 'O' {
            // xterm
            // \EO sequences. (SS3)
            self.escape_o()
        } else if seq1 == '\x1b' {
            // \E\E — used by rxvt, iTerm (under default config), etc.
            // ```
            // \E\E[A => Alt-Up
            // \E\E[B => Alt-Down
            // \E\E[C => Alt-Right
            // \E\E[D => Alt-Left
            // ```
            //
            // In general this more or less works just adding ALT to an existing
            // key, but has a wrinkle in that `ESC ESC` without anything
            // following should be interpreted as the the escape key.
            //
            // We handle this by polling to see if there's anything coming
            // within our timeout, and if so, recursing once, but adding alt to
            // what we read.
            if !allow_recurse {
                return Ok(E::ESC);
            }
            let timeout = if self.timeout_ms < 0 {
                100
            } else {
                self.timeout_ms
            };
            match self.poll(timeout) {
                // Ignore poll errors, it's very likely we'll pick them up on
                // the next read anyway.
                Ok(0) | Err(_) => Ok(E::ESC),
                Ok(n) => {
                    debug_assert!(n > 0, "{}", n);
                    // recurse, and add the alt modifier.
                    let E(k, m) = self._do_escape_sequence(false)?;
                    Ok(E(k, m | M::ALT))
                }
            }
        } else {
            Ok(E::alt(seq1))
        }
    }

    /// Handle \E[ <seq2> escape sequences
    fn escape_csi(&mut self) -> Result<KeyEvent> {
        let seq2 = self.next_char()?;
        if seq2.is_digit(10) {
            match seq2 {
                '0' | '9' => {
                    debug!(target: "rustyline", "unsupported esc sequence: \\E[{:?}", seq2);
                    Ok(E(K::UnknownEscSeq, M::NONE))
                }
                _ => {
                    // Extended escape, read additional byte.
                    self.extended_escape(seq2)
                }
            }
        } else if seq2 == '[' {
            let seq3 = self.next_char()?;
            // Linux console
            Ok(match seq3 {
                'A' => E(K::F(1), M::NONE),
                'B' => E(K::F(2), M::NONE),
                'C' => E(K::F(3), M::NONE),
                'D' => E(K::F(4), M::NONE),
                'E' => E(K::F(5), M::NONE),
                _ => {
                    debug!(target: "rustyline", "unsupported esc sequence: \\E[[{:?}", seq3);
                    E(K::UnknownEscSeq, M::NONE)
                }
            })
        } else {
            // ANSI
            Ok(match seq2 {
                UP => E(K::Up, M::NONE),
                DOWN => E(K::Down, M::NONE),
                RIGHT => E(K::Right, M::NONE),
                LEFT => E(K::Left, M::NONE),
                //'E' => E(K::, M::), // Ignore
                END => E(K::End, M::NONE),
                //'G' => E(K::, M::), // Ignore
                HOME => E(K::Home, M::NONE), // khome
                //'J' => E(K::, M::), // clr_eos
                //'K' => E(K::, M::), // clr_eol
                //'L' => E(K::, M::), // il1
                //'M' => E(K::, M::), // kmous
                //'P' => E(K::Delete, M::NONE), // dch1
                'Z' => E(K::BackTab, M::NONE),
                'a' => E(K::Up, M::SHIFT),    // rxvt: kind or kUP
                'b' => E(K::Down, M::SHIFT),  // rxvt: kri or kDN
                'c' => E(K::Right, M::SHIFT), // rxvt
                'd' => E(K::Left, M::SHIFT),  // rxvt
                _ => {
                    debug!(target: "rustyline", "unsupported esc sequence: \\E[{:?}", seq2);
                    E(K::UnknownEscSeq, M::NONE)
                }
            })
        }
    }

    /// Handle \E[ <seq2:digit> escape sequences
    #[allow(clippy::cognitive_complexity)]
    fn extended_escape(&mut self, seq2: char) -> Result<KeyEvent> {
        let seq3 = self.next_char()?;
        if seq3 == '~' {
            Ok(match seq2 {
                '1' | RXVT_HOME => E(K::Home, M::NONE), // tmux, xrvt
                INSERT => E(K::Insert, M::NONE),
                DELETE => E(K::Delete, M::NONE),
                '4' | RXVT_END => E(K::End, M::NONE), // tmux, xrvt
                PAGE_UP => E(K::PageUp, M::NONE),
                PAGE_DOWN => E(K::PageDown, M::NONE),
                _ => {
                    debug!(target: "rustyline",
                           "unsupported esc sequence: \\E[{}~", seq2);
                    E(K::UnknownEscSeq, M::NONE)
                }
            })
        } else if seq3.is_digit(10) {
            let seq4 = self.next_char()?;
            if seq4 == '~' {
                Ok(match (seq2, seq3) {
                    ('1', '1') => E(K::F(1), M::NONE),  // rxvt-unicode
                    ('1', '2') => E(K::F(2), M::NONE),  // rxvt-unicode
                    ('1', '3') => E(K::F(3), M::NONE),  // rxvt-unicode
                    ('1', '4') => E(K::F(4), M::NONE),  // rxvt-unicode
                    ('1', '5') => E(K::F(5), M::NONE),  // kf5
                    ('1', '7') => E(K::F(6), M::NONE),  // kf6
                    ('1', '8') => E(K::F(7), M::NONE),  // kf7
                    ('1', '9') => E(K::F(8), M::NONE),  // kf8
                    ('2', '0') => E(K::F(9), M::NONE),  // kf9
                    ('2', '1') => E(K::F(10), M::NONE), // kf10
                    ('2', '3') => E(K::F(11), M::NONE), // kf11
                    ('2', '4') => E(K::F(12), M::NONE), // kf12
                    //('6', '2') => KeyCode::ScrollUp,
                    //('6', '3') => KeyCode::ScrollDown,
                    _ => {
                        debug!(target: "rustyline",
                               "unsupported esc sequence: \\E[{}{}~", seq2, seq3);
                        E(K::UnknownEscSeq, M::NONE)
                    }
                })
            } else if seq4 == ';' {
                let seq5 = self.next_char()?;
                if seq5.is_digit(10) {
                    let seq6 = self.next_char()?;
                    if seq6.is_digit(10) {
                        self.next_char()?; // 'R' expected
                        Ok(E(K::UnknownEscSeq, M::NONE))
                    } else if seq6 == 'R' {
                        Ok(E(K::UnknownEscSeq, M::NONE))
                    } else if seq6 == '~' {
                        Ok(match (seq2, seq3, seq5) {
                            ('1', '5', CTRL) => E(K::F(5), M::CTRL),
                            //('1', '5', '6') => E(K::F(17), M::CTRL),
                            ('1', '7', CTRL) => E(K::F(6), M::CTRL),
                            //('1', '7', '6') => E(K::F(18), M::CTRL),
                            ('1', '8', CTRL) => E(K::F(7), M::CTRL),
                            ('1', '9', CTRL) => E(K::F(8), M::CTRL),
                            //('1', '9', '6') => E(K::F(19), M::CTRL),
                            ('2', '0', CTRL) => E(K::F(9), M::CTRL),
                            //('2', '0', '6') => E(K::F(21), M::CTRL),
                            ('2', '1', CTRL) => E(K::F(10), M::CTRL),
                            //('2', '1', '6') => E(K::F(22), M::CTRL),
                            ('2', '3', CTRL) => E(K::F(11), M::CTRL),
                            //('2', '3', '6') => E(K::F(23), M::CTRL),
                            ('2', '4', CTRL) => E(K::F(12), M::CTRL),
                            //('2', '4', '6') => E(K::F(24), M::CTRL),
                            _ => {
                                debug!(target: "rustyline",
                                       "unsupported esc sequence: \\E[{}{};{}~", seq2, seq3, seq5);
                                E(K::UnknownEscSeq, M::NONE)
                            }
                        })
                    } else {
                        debug!(target: "rustyline",
                               "unsupported esc sequence: \\E[{}{};{}{}", seq2, seq3, seq5, seq6);
                        Ok(E(K::UnknownEscSeq, M::NONE))
                    }
                } else {
                    debug!(target: "rustyline",
                           "unsupported esc sequence: \\E[{}{};{:?}", seq2, seq3, seq5);
                    Ok(E(K::UnknownEscSeq, M::NONE))
                }
            } else if seq4.is_digit(10) {
                let seq5 = self.next_char()?;
                if seq5 == '~' {
                    Ok(match (seq2, seq3, seq4) {
                        ('2', '0', '0') => E(K::BracketedPasteStart, M::NONE),
                        ('2', '0', '1') => E(K::BracketedPasteEnd, M::NONE),
                        _ => {
                            debug!(target: "rustyline",
                                   "unsupported esc sequence: \\E[{}{}{}~", seq2, seq3, seq4);
                            E(K::UnknownEscSeq, M::NONE)
                        }
                    })
                } else {
                    debug!(target: "rustyline",
                           "unsupported esc sequence: \\E[{}{}{}{}", seq2, seq3, seq4, seq5);
                    Ok(E(K::UnknownEscSeq, M::NONE))
                }
            } else {
                debug!(target: "rustyline",
                       "unsupported esc sequence: \\E[{}{}{:?}", seq2, seq3, seq4);
                Ok(E(K::UnknownEscSeq, M::NONE))
            }
        } else if seq3 == ';' {
            let seq4 = self.next_char()?;
            if seq4.is_digit(10) {
                let seq5 = self.next_char()?;
                if seq5.is_digit(10) {
                    self.next_char()?; // 'R' expected
                                       //('1', '0', UP) => E(K::, M::), // Alt + Shift + Up
                    Ok(E(K::UnknownEscSeq, M::NONE))
                } else if seq2 == '1' {
                    Ok(match (seq4, seq5) {
                        (SHIFT, UP) => E(K::Up, M::SHIFT),     // ~ key_sr
                        (SHIFT, DOWN) => E(K::Down, M::SHIFT), // ~ key_sf
                        (SHIFT, RIGHT) => E(K::Right, M::SHIFT),
                        (SHIFT, LEFT) => E(K::Left, M::SHIFT),
                        (SHIFT, END) => E(K::End, M::SHIFT), // kEND
                        (SHIFT, HOME) => E(K::Home, M::SHIFT), // kHOM
                        //('2', 'P') => E(K::F(13), M::NONE),
                        //('2', 'Q') => E(K::F(14), M::NONE),
                        //('2', 'S') => E(K::F(16), M::NONE),
                        (ALT, UP) => E(K::Up, M::ALT),
                        (ALT, DOWN) => E(K::Down, M::ALT),
                        (ALT, RIGHT) => E(K::Right, M::ALT),
                        (ALT, LEFT) => E(K::Left, M::ALT),
                        (ALT, END) => E(K::End, M::ALT),
                        (ALT, HOME) => E(K::Home, M::ALT),
                        (ALT_SHIFT, UP) => E(K::Up, M::ALT_SHIFT),
                        (ALT_SHIFT, DOWN) => E(K::Down, M::ALT_SHIFT),
                        (ALT_SHIFT, RIGHT) => E(K::Right, M::ALT_SHIFT),
                        (ALT_SHIFT, LEFT) => E(K::Left, M::ALT_SHIFT),
                        (ALT_SHIFT, END) => E(K::End, M::ALT_SHIFT),
                        (ALT_SHIFT, HOME) => E(K::Home, M::ALT_SHIFT),
                        (CTRL, UP) => E(K::Up, M::CTRL),
                        (CTRL, DOWN) => E(K::Down, M::CTRL),
                        (CTRL, RIGHT) => E(K::Right, M::CTRL),
                        (CTRL, LEFT) => E(K::Left, M::CTRL),
                        (CTRL, END) => E(K::End, M::CTRL),
                        (CTRL, HOME) => E(K::Home, M::CTRL),
                        (CTRL, 'P') => E(K::F(1), M::CTRL),
                        (CTRL, 'Q') => E(K::F(2), M::CTRL),
                        (CTRL, 'S') => E(K::F(4), M::CTRL),
                        (CTRL, 'p') => E(K::Char('0'), M::CTRL),
                        (CTRL, 'q') => E(K::Char('1'), M::CTRL),
                        (CTRL, 'r') => E(K::Char('2'), M::CTRL),
                        (CTRL, 's') => E(K::Char('3'), M::CTRL),
                        (CTRL, 't') => E(K::Char('4'), M::CTRL),
                        (CTRL, 'u') => E(K::Char('5'), M::CTRL),
                        (CTRL, 'v') => E(K::Char('6'), M::CTRL),
                        (CTRL, 'w') => E(K::Char('7'), M::CTRL),
                        (CTRL, 'x') => E(K::Char('8'), M::CTRL),
                        (CTRL, 'y') => E(K::Char('9'), M::CTRL),
                        (CTRL_SHIFT, UP) => E(K::Up, M::CTRL_SHIFT),
                        (CTRL_SHIFT, DOWN) => E(K::Down, M::CTRL_SHIFT),
                        (CTRL_SHIFT, RIGHT) => E(K::Right, M::CTRL_SHIFT),
                        (CTRL_SHIFT, LEFT) => E(K::Left, M::CTRL_SHIFT),
                        (CTRL_SHIFT, END) => E(K::End, M::CTRL_SHIFT),
                        (CTRL_SHIFT, HOME) => E(K::Home, M::CTRL_SHIFT),
                        //('6', 'P') => E(K::F(13), M::CTRL),
                        //('6', 'Q') => E(K::F(14), M::CTRL),
                        //('6', 'S') => E(K::F(16), M::CTRL),
                        (CTRL_SHIFT, 'p') => E(K::Char('0'), M::CTRL_SHIFT),
                        (CTRL_SHIFT, 'q') => E(K::Char('1'), M::CTRL_SHIFT),
                        (CTRL_SHIFT, 'r') => E(K::Char('2'), M::CTRL_SHIFT),
                        (CTRL_SHIFT, 's') => E(K::Char('3'), M::CTRL_SHIFT),
                        (CTRL_SHIFT, 't') => E(K::Char('4'), M::CTRL_SHIFT),
                        (CTRL_SHIFT, 'u') => E(K::Char('5'), M::CTRL_SHIFT),
                        (CTRL_SHIFT, 'v') => E(K::Char('6'), M::CTRL_SHIFT),
                        (CTRL_SHIFT, 'w') => E(K::Char('7'), M::CTRL_SHIFT),
                        (CTRL_SHIFT, 'x') => E(K::Char('8'), M::CTRL_SHIFT),
                        (CTRL_SHIFT, 'y') => E(K::Char('9'), M::CTRL_SHIFT),
                        (CTRL_ALT, UP) => E(K::Up, M::CTRL_ALT),
                        (CTRL_ALT, DOWN) => E(K::Down, M::CTRL_ALT),
                        (CTRL_ALT, RIGHT) => E(K::Right, M::CTRL_ALT),
                        (CTRL_ALT, LEFT) => E(K::Left, M::CTRL_ALT),
                        (CTRL_ALT, END) => E(K::End, M::CTRL_ALT),
                        (CTRL_ALT, HOME) => E(K::Home, M::CTRL_ALT),
                        (CTRL_ALT, 'p') => E(K::Char('0'), M::CTRL_ALT),
                        (CTRL_ALT, 'q') => E(K::Char('1'), M::CTRL_ALT),
                        (CTRL_ALT, 'r') => E(K::Char('2'), M::CTRL_ALT),
                        (CTRL_ALT, 's') => E(K::Char('3'), M::CTRL_ALT),
                        (CTRL_ALT, 't') => E(K::Char('4'), M::CTRL_ALT),
                        (CTRL_ALT, 'u') => E(K::Char('5'), M::CTRL_ALT),
                        (CTRL_ALT, 'v') => E(K::Char('6'), M::CTRL_ALT),
                        (CTRL_ALT, 'w') => E(K::Char('7'), M::CTRL_ALT),
                        (CTRL_ALT, 'x') => E(K::Char('8'), M::CTRL_ALT),
                        (CTRL_ALT, 'y') => E(K::Char('9'), M::CTRL_ALT),
                        (CTRL_ALT_SHIFT, UP) => E(K::Up, M::CTRL_ALT_SHIFT),
                        (CTRL_ALT_SHIFT, DOWN) => E(K::Down, M::CTRL_ALT_SHIFT),
                        (CTRL_ALT_SHIFT, RIGHT) => E(K::Right, M::CTRL_ALT_SHIFT),
                        (CTRL_ALT_SHIFT, LEFT) => E(K::Left, M::CTRL_ALT_SHIFT),
                        (CTRL_ALT_SHIFT, END) => E(K::End, M::CTRL_ALT_SHIFT),
                        (CTRL_ALT_SHIFT, HOME) => E(K::Home, M::CTRL_ALT_SHIFT),
                        (CTRL_ALT_SHIFT, 'p') => E(K::Char('0'), M::CTRL_ALT_SHIFT),
                        (CTRL_ALT_SHIFT, 'q') => E(K::Char('1'), M::CTRL_ALT_SHIFT),
                        (CTRL_ALT_SHIFT, 'r') => E(K::Char('2'), M::CTRL_ALT_SHIFT),
                        (CTRL_ALT_SHIFT, 's') => E(K::Char('3'), M::CTRL_ALT_SHIFT),
                        (CTRL_ALT_SHIFT, 't') => E(K::Char('4'), M::CTRL_ALT_SHIFT),
                        (CTRL_ALT_SHIFT, 'u') => E(K::Char('5'), M::CTRL_ALT_SHIFT),
                        (CTRL_ALT_SHIFT, 'v') => E(K::Char('6'), M::CTRL_ALT_SHIFT),
                        (CTRL_ALT_SHIFT, 'w') => E(K::Char('7'), M::CTRL_ALT_SHIFT),
                        (CTRL_ALT_SHIFT, 'x') => E(K::Char('8'), M::CTRL_ALT_SHIFT),
                        (CTRL_ALT_SHIFT, 'y') => E(K::Char('9'), M::CTRL_ALT_SHIFT),
                        // Meta + arrow on (some?) Macs when using iTerm defaults
                        ('9', UP) => E(K::Up, M::ALT),
                        ('9', DOWN) => E(K::Down, M::ALT),
                        ('9', RIGHT) => E(K::Right, M::ALT),
                        ('9', LEFT) => E(K::Left, M::ALT),
                        _ => {
                            debug!(target: "rustyline",
                                   "unsupported esc sequence: \\E[1;{}{:?}", seq4, seq5);
                            E(K::UnknownEscSeq, M::NONE)
                        }
                    })
                } else if seq5 == '~' {
                    Ok(match (seq2, seq4) {
                        (INSERT, SHIFT) => E(K::Insert, M::SHIFT),
                        (INSERT, ALT) => E(K::Insert, M::ALT),
                        (INSERT, ALT_SHIFT) => E(K::Insert, M::ALT_SHIFT),
                        (INSERT, CTRL) => E(K::Insert, M::CTRL),
                        (INSERT, CTRL_SHIFT) => E(K::Insert, M::CTRL_SHIFT),
                        (INSERT, CTRL_ALT) => E(K::Insert, M::CTRL_ALT),
                        (INSERT, CTRL_ALT_SHIFT) => E(K::Insert, M::CTRL_ALT_SHIFT),
                        (DELETE, SHIFT) => E(K::Delete, M::SHIFT),
                        (DELETE, ALT) => E(K::Delete, M::ALT),
                        (DELETE, ALT_SHIFT) => E(K::Delete, M::ALT_SHIFT),
                        (DELETE, CTRL) => E(K::Delete, M::CTRL),
                        (DELETE, CTRL_SHIFT) => E(K::Delete, M::CTRL_SHIFT),
                        (DELETE, CTRL_ALT) => E(K::Delete, M::CTRL_ALT),
                        (DELETE, CTRL_ALT_SHIFT) => E(K::Delete, M::CTRL_ALT_SHIFT),
                        (PAGE_UP, SHIFT) => E(K::PageUp, M::SHIFT),
                        (PAGE_UP, ALT) => E(K::PageUp, M::ALT),
                        (PAGE_UP, ALT_SHIFT) => E(K::PageUp, M::ALT_SHIFT),
                        (PAGE_UP, CTRL) => E(K::PageUp, M::CTRL),
                        (PAGE_UP, CTRL_SHIFT) => E(K::PageUp, M::CTRL_SHIFT),
                        (PAGE_UP, CTRL_ALT) => E(K::PageUp, M::CTRL_ALT),
                        (PAGE_UP, CTRL_ALT_SHIFT) => E(K::PageUp, M::CTRL_ALT_SHIFT),
                        (PAGE_DOWN, SHIFT) => E(K::PageDown, M::SHIFT),
                        (PAGE_DOWN, ALT) => E(K::PageDown, M::ALT),
                        (PAGE_DOWN, ALT_SHIFT) => E(K::PageDown, M::ALT_SHIFT),
                        (PAGE_DOWN, CTRL) => E(K::PageDown, M::CTRL),
                        (PAGE_DOWN, CTRL_SHIFT) => E(K::PageDown, M::CTRL_SHIFT),
                        (PAGE_DOWN, CTRL_ALT) => E(K::PageDown, M::CTRL_ALT),
                        (PAGE_DOWN, CTRL_ALT_SHIFT) => E(K::PageDown, M::CTRL_ALT_SHIFT),
                        _ => {
                            debug!(target: "rustyline",
                                   "unsupported esc sequence: \\E[{};{:?}~", seq2, seq4);
                            E(K::UnknownEscSeq, M::NONE)
                        }
                    })
                } else {
                    debug!(target: "rustyline",
                           "unsupported esc sequence: \\E[{};{}{:?}", seq2, seq4, seq5);
                    Ok(E(K::UnknownEscSeq, M::NONE))
                }
            } else {
                debug!(target: "rustyline",
                       "unsupported esc sequence: \\E[{};{:?}", seq2, seq4);
                Ok(E(K::UnknownEscSeq, M::NONE))
            }
        } else {
            Ok(match (seq2, seq3) {
                (DELETE, RXVT_CTRL) => E(K::Delete, M::CTRL),
                (DELETE, RXVT_CTRL_SHIFT) => E(K::Delete, M::CTRL_SHIFT),
                (CTRL, UP) => E(K::Up, M::CTRL),
                (CTRL, DOWN) => E(K::Down, M::CTRL),
                (CTRL, RIGHT) => E(K::Right, M::CTRL),
                (CTRL, LEFT) => E(K::Left, M::CTRL),
                (PAGE_UP, RXVT_CTRL) => E(K::PageUp, M::CTRL),
                (PAGE_UP, RXVT_SHIFT) => E(K::PageUp, M::SHIFT),
                (PAGE_UP, RXVT_CTRL_SHIFT) => E(K::PageUp, M::CTRL_SHIFT),
                (PAGE_DOWN, RXVT_CTRL) => E(K::PageDown, M::CTRL),
                (PAGE_DOWN, RXVT_SHIFT) => E(K::PageDown, M::SHIFT),
                (PAGE_DOWN, RXVT_CTRL_SHIFT) => E(K::PageDown, M::CTRL_SHIFT),
                (RXVT_HOME, RXVT_CTRL) => E(K::Home, M::CTRL),
                (RXVT_HOME, RXVT_SHIFT) => E(K::Home, M::SHIFT),
                (RXVT_HOME, RXVT_CTRL_SHIFT) => E(K::Home, M::CTRL_SHIFT),
                (RXVT_END, RXVT_CTRL) => E(K::End, M::CTRL), // kEND5 or kel
                (RXVT_END, RXVT_SHIFT) => E(K::End, M::SHIFT),
                (RXVT_END, RXVT_CTRL_SHIFT) => E(K::End, M::CTRL_SHIFT),
                _ => {
                    debug!(target: "rustyline",
                           "unsupported esc sequence: \\E[{}{:?}", seq2, seq3);
                    E(K::UnknownEscSeq, M::NONE)
                }
            })
        }
    }

    /// Handle \EO <seq2> escape sequences
    fn escape_o(&mut self) -> Result<KeyEvent> {
        let seq2 = self.next_char()?;
        Ok(match seq2 {
            UP => E(K::Up, M::NONE),
            DOWN => E(K::Down, M::NONE),
            RIGHT => E(K::Right, M::NONE),
            LEFT => E(K::Left, M::NONE),
            //'E' => E(K::, M::),// key_b2, kb2
            END => E(K::End, M::NONE),   // kend
            HOME => E(K::Home, M::NONE), // khome
            'M' => E::ENTER,             // kent
            'P' => E(K::F(1), M::NONE),  // kf1
            'Q' => E(K::F(2), M::NONE),  // kf2
            'R' => E(K::F(3), M::NONE),  // kf3
            'S' => E(K::F(4), M::NONE),  // kf4
            'a' => E(K::Up, M::CTRL),
            'b' => E(K::Down, M::CTRL),
            'c' => E(K::Right, M::CTRL), // rxvt
            'd' => E(K::Left, M::CTRL),  // rxvt
            'l' => E(K::F(8), M::NONE),
            't' => E(K::F(5), M::NONE),  // kf5 or kb1
            'u' => E(K::F(6), M::NONE),  // kf6 or kb2
            'v' => E(K::F(7), M::NONE),  // kf7 or kb3
            'w' => E(K::F(9), M::NONE),  // kf9 or ka1
            'x' => E(K::F(10), M::NONE), // kf10 or ka2
            _ => {
                debug!(target: "rustyline", "unsupported esc sequence: \\EO{:?}", seq2);
                E(K::UnknownEscSeq, M::NONE)
            }
        })
    }

    fn poll(&mut self, timeout_ms: i32) -> ::nix::Result<i32> {
        let n = self.stdin.buf_len();
        if n > 0 {
            return Ok(n as i32);
        }
        let mut fds = [poll::PollFd::new(STDIN_FILENO, PollFlags::POLLIN)];
        let r = poll::poll(&mut fds, timeout_ms);
        match r {
            Ok(_) => r,
            Err(nix::errno::Errno::EINTR) => {
                if SIGWINCH.load(Ordering::Relaxed) {
                    r
                } else {
                    Ok(0) // Ignore EINTR while polling
                }
            }
            Err(_) => r,
        }
    }

    fn select(&mut self, single_esc_abort: bool) -> Result<Event> {
        loop {
            let mut readfds = self.fds;
            readfds.clear();
            readfds.insert(STDIN_FILENO);
            readfds.insert(
                self.pipe_reader
                    .as_ref()
                    .unwrap()
                    .lock()
                    .unwrap()
                    .0
                    .as_raw_fd(),
            );
            if let Err(err) = select::select(
                readfds.highest().map(|h| h + 1),
                Some(&mut readfds),
                None,
                None,
                None,
            ) {
                if err != ::nix::Error::Sys(::nix::errno::Errno::EINTR)
                    || SIGWINCH.load(Ordering::Relaxed)
                {
                    return Err(err.into());
                } else {
                    continue;
                }
            };
            if readfds.contains(STDIN_FILENO) {
                // prefer user input over external print
                return self.next_key(single_esc_abort).map(Event::KeyPress);
            } else {
                let mut guard = self.pipe_reader.as_ref().unwrap().lock().unwrap();
                guard.0.read_exact(&mut self.buf)?;
                if let Ok(msg) = guard.1.try_recv() {
                    return Ok(Event::ExternalPrint(msg));
                }
            }
        }
    }
}

impl RawReader for PosixRawReader {
    fn wait_for_input(&mut self, single_esc_abort: bool) -> Result<Event> {
        match self.pipe_reader {
            Some(_) => self.select(single_esc_abort),
            None => self.next_key(single_esc_abort).map(Event::KeyPress),
        }
    }

    fn next_key(&mut self, single_esc_abort: bool) -> Result<KeyEvent> {
        let c = self.next_char()?;

        let mut key = KeyEvent::new(c, M::NONE);
        if key == E::ESC {
            if self.stdin.buf_len() > 0 {
                debug!(target: "rustyline", "read buffer {:?}", self.stdin.buffer());
            }
            let timeout_ms = if single_esc_abort && self.timeout_ms == -1 {
                0
            } else {
                self.timeout_ms
            };
            match self.poll(timeout_ms) {
                Ok(n) if n == 0 => {
                    // single escape
                }
                Ok(_) => {
                    // escape sequence
                    key = self.escape_sequence()?
                }
                // Err(ref e) if e.kind() == ErrorKind::Interrupted => continue,
                Err(e) => return Err(e.into()),
            }
        }
        debug!(target: "rustyline", "c: {:?} => key: {:?}", c, key);
        Ok(key)
    }

    fn next_char(&mut self) -> Result<char> {
        loop {
            let n = self.stdin.read(&mut self.buf)?;
            if n == 0 {
                return Err(error::ReadlineError::Eof);
            }
            let b = self.buf[0];
            self.parser.advance(&mut self.receiver, b);
            if !self.receiver.valid {
                return Err(error::ReadlineError::from(io::ErrorKind::InvalidData));
            } else if let Some(c) = self.receiver.c.take() {
                return Ok(c);
            }
        }
    }

    fn read_pasted_text(&mut self) -> Result<String> {
        let mut buffer = String::new();
        loop {
            match self.next_char()? {
                '\x1b' => {
                    let key = self.escape_sequence()?;
                    if key == E(K::BracketedPasteEnd, M::NONE) {
                        break;
                    } else {
                        continue; // TODO validate
                    }
                }
                c => buffer.push(c),
            };
        }
        let buffer = buffer.replace("\r\n", "\n");
        let buffer = buffer.replace('\r', "\n");
        Ok(buffer)
    }

    fn find_binding(&self, key: &KeyEvent) -> Option<Cmd> {
        let cmd = self.key_map.get(key).cloned();
        if let Some(ref cmd) = cmd {
            debug!(target: "rustyline", "terminal key binding: {:?} => {:?}", key, cmd);
        }
        cmd
    }
}

impl Receiver for Utf8 {
    /// Called whenever a code point is parsed successfully
    fn codepoint(&mut self, c: char) {
        self.c = Some(c);
        self.valid = true;
    }

    /// Called when an invalid_sequence is detected
    fn invalid_sequence(&mut self) {
        self.c = None;
        self.valid = false;
    }
}

/// Console output writer
pub struct PosixRenderer {
    out: OutputStreamType,
    cols: usize, // Number of columns in terminal
    buffer: String,
    tab_stop: usize,
    colors_enabled: bool,
    bell_style: BellStyle,
}

impl PosixRenderer {
    fn new(
        out: OutputStreamType,
        tab_stop: usize,
        colors_enabled: bool,
        bell_style: BellStyle,
    ) -> Self {
        let (cols, _) = get_win_size(&out);
        Self {
            out,
            cols,
            buffer: String::with_capacity(1024),
            tab_stop,
            colors_enabled,
            bell_style,
        }
    }

    fn clear_old_rows(&mut self, layout: &Layout) {
        use std::fmt::Write;
        let current_row = layout.cursor.row;
        let old_rows = layout.end.row;
        // old_rows < cursor_row if the prompt spans multiple lines and if
        // this is the default State.
        let cursor_row_movement = old_rows.saturating_sub(current_row);
        // move the cursor down as required
        if cursor_row_movement > 0 {
            write!(self.buffer, "\x1b[{}B", cursor_row_movement).unwrap();
        }
        // clear old rows
        for _ in 0..old_rows {
            self.buffer.push_str("\r\x1b[0K\x1b[A");
        }
        // clear the line
        self.buffer.push_str("\r\x1b[0K");
    }
}

impl Renderer for PosixRenderer {
    type Reader = PosixRawReader;

    fn move_cursor(&mut self, old: Position, new: Position) -> Result<()> {
        use std::fmt::Write;
        self.buffer.clear();
        let row_ordering = new.row.cmp(&old.row);
        if row_ordering == cmp::Ordering::Greater {
            // move down
            let row_shift = new.row - old.row;
            if row_shift == 1 {
                self.buffer.push_str("\x1b[B");
            } else {
                write!(self.buffer, "\x1b[{}B", row_shift)?;
            }
        } else if row_ordering == cmp::Ordering::Less {
            // move up
            let row_shift = old.row - new.row;
            if row_shift == 1 {
                self.buffer.push_str("\x1b[A");
            } else {
                write!(self.buffer, "\x1b[{}A", row_shift)?;
            }
        }
        let col_ordering = new.col.cmp(&old.col);
        if col_ordering == cmp::Ordering::Greater {
            // move right
            let col_shift = new.col - old.col;
            if col_shift == 1 {
                self.buffer.push_str("\x1b[C");
            } else {
                write!(self.buffer, "\x1b[{}C", col_shift)?;
            }
        } else if col_ordering == cmp::Ordering::Less {
            // move left
            let col_shift = old.col - new.col;
            if col_shift == 1 {
                self.buffer.push_str("\x1b[D");
            } else {
                write!(self.buffer, "\x1b[{}D", col_shift)?;
            }
        }
        self.write_and_flush(self.buffer.as_bytes())
    }

    fn refresh_line(
        &mut self,
        prompt: &str,
        line: &LineBuffer,
        hint: Option<&str>,
        old_layout: &Layout,
        new_layout: &Layout,
        highlighter: Option<&dyn Highlighter>,
    ) -> Result<()> {
        use std::fmt::Write;
        self.buffer.clear();

        let default_prompt = new_layout.default_prompt;
        let cursor = new_layout.cursor;
        let end_pos = new_layout.end;

        self.clear_old_rows(old_layout);

        if let Some(highlighter) = highlighter {
            // display the prompt
            self.buffer
                .push_str(&highlighter.highlight_prompt(prompt, default_prompt));
            // display the input line
            self.buffer
                .push_str(&highlighter.highlight(line, line.pos()));
        } else {
            // display the prompt
            self.buffer.push_str(prompt);
            // display the input line
            self.buffer.push_str(line);
        }
        // display hint
        if let Some(hint) = hint {
            if let Some(highlighter) = highlighter {
                self.buffer.push_str(&highlighter.highlight_hint(hint));
            } else {
                self.buffer.push_str(hint);
            }
        }
        // we have to generate our own newline on line wrap
        if end_pos.col == 0
            && end_pos.row > 0
            && !hint
                .map(|h| h.ends_with('\n'))
                .unwrap_or_else(|| line.ends_with('\n'))
        {
            self.buffer.push('\n');
        }
        // position the cursor
        let new_cursor_row_movement = end_pos.row - cursor.row;
        // move the cursor up as required
        if new_cursor_row_movement > 0 {
            write!(self.buffer, "\x1b[{}A", new_cursor_row_movement)?;
        }
        // position the cursor within the line
        if cursor.col > 0 {
            write!(self.buffer, "\r\x1b[{}C", cursor.col).unwrap();
        } else {
            self.buffer.push('\r');
        }

        self.write_and_flush(self.buffer.as_bytes())?;

        Ok(())
    }

    fn write_and_flush(&self, buf: &[u8]) -> Result<()> {
        write_and_flush(self.out, buf)
    }

    /// Control characters are treated as having zero width.
    /// Characters with 2 column width are correctly handled (not split).
    fn calculate_position(&self, s: &str, orig: Position) -> Position {
        let mut pos = orig;
        let mut esc_seq = 0;
        for c in s.graphemes(true) {
            if c == "\n" {
                pos.row += 1;
                pos.col = 0;
                continue;
            }
            let cw = if c == "\t" {
                self.tab_stop - (pos.col % self.tab_stop)
            } else {
                width(c, &mut esc_seq)
            };
            pos.col += cw;
            if pos.col > self.cols {
                pos.row += 1;
                pos.col = cw;
            }
        }
        if pos.col == self.cols {
            pos.col = 0;
            pos.row += 1;
        }
        pos
    }

    fn beep(&mut self) -> Result<()> {
        match self.bell_style {
            BellStyle::Audible => {
                io::stderr().write_all(b"\x07")?;
                io::stderr().flush()?;
                Ok(())
            }
            _ => Ok(()),
        }
    }

    /// Clear the screen. Used to handle ctrl+l
    fn clear_screen(&mut self) -> Result<()> {
        self.write_and_flush(b"\x1b[H\x1b[2J")
    }

    fn clear_rows(&mut self, layout: &Layout) -> Result<()> {
        self.buffer.clear();
        self.clear_old_rows(layout);
        self.write_and_flush(self.buffer.as_bytes())
    }

    /// Check if a SIGWINCH signal has been received
    fn sigwinch(&self) -> bool {
        SIGWINCH
            .compare_exchange(true, false, Ordering::SeqCst, Ordering::SeqCst)
            .unwrap_or(false)
    }

    /// Try to update the number of columns in the current terminal,
    fn update_size(&mut self) {
        let (cols, _) = get_win_size(&self.out);
        self.cols = cols;
    }

    fn get_columns(&self) -> usize {
        self.cols
    }

    /// Try to get the number of rows in the current terminal,
    /// or assume 24 if it fails.
    fn get_rows(&self) -> usize {
        let (_, rows) = get_win_size(&self.out);
        rows
    }

    fn colors_enabled(&self) -> bool {
        self.colors_enabled
    }

    fn move_cursor_at_leftmost(&mut self, rdr: &mut PosixRawReader) -> Result<()> {
        if rdr.poll(0)? != 0 {
            debug!(target: "rustyline", "cannot request cursor location");
            return Ok(());
        }
        /* Report cursor location */
        self.write_and_flush(b"\x1b[6n")?;
        /* Read the response: ESC [ rows ; cols R */
        if rdr.poll(100)? == 0
            || rdr.next_char()? != '\x1b'
            || rdr.next_char()? != '['
            || read_digits_until(rdr, ';')?.is_none()
        {
            warn!(target: "rustyline", "cannot read initial cursor location");
            return Ok(());
        }
        let col = read_digits_until(rdr, 'R')?;
        debug!(target: "rustyline", "initial cursor location: {:?}", col);
        if col != Some(1) {
            self.write_and_flush(b"\n")?;
        }
        Ok(())
    }
}

fn read_digits_until(rdr: &mut PosixRawReader, sep: char) -> Result<Option<u32>> {
    let mut num: u32 = 0;
    loop {
        match rdr.next_char()? {
            digit @ '0'..='9' => {
                num = num
                    .saturating_mul(10)
                    .saturating_add(digit.to_digit(10).unwrap());
                continue;
            }
            c if c == sep => break,
            _ => return Ok(None),
        }
    }
    Ok(Some(num))
}

static SIGWINCH_ONCE: sync::Once = sync::Once::new();
static SIGWINCH: AtomicBool = AtomicBool::new(false);

fn install_sigwinch_handler() {
    SIGWINCH_ONCE.call_once(|| unsafe {
        let sigwinch = signal::SigAction::new(
            signal::SigHandler::Handler(sigwinch_handler),
            signal::SaFlags::empty(),
            signal::SigSet::empty(),
        );
        let _ = signal::sigaction(signal::SIGWINCH, &sigwinch);
    });
}

extern "C" fn sigwinch_handler(_: libc::c_int) {
    SIGWINCH.store(true, Ordering::SeqCst);
    debug!(target: "rustyline", "SIGWINCH");
}

fn map_key(key_map: &mut HashMap<KeyEvent, Cmd>, raw: &Termios, index: SCI, name: &str, cmd: Cmd) {
    let cc = char::from(raw.control_chars[index as usize]);
    let key = KeyEvent::new(cc, M::NONE);
    debug!(target: "rustyline", "{}: {:?}", name, key);
    key_map.insert(key, cmd);
}

#[cfg(not(test))]
pub type Terminal = PosixTerminal;

#[derive(Clone, Debug)]
pub struct PosixTerminal {
    unsupported: bool,
    stdin_isatty: bool,
    stdstream_isatty: bool,
    pub(crate) color_mode: ColorMode,
    stream_type: OutputStreamType,
    tab_stop: usize,
    bell_style: BellStyle,
    enable_bracketed_paste: bool,
    raw_mode: Arc<AtomicBool>,
    // external print reader
    pipe_reader: Option<PipeReader>,
    // external print writer
    pipe_writer: Option<PipeWriter>,
}

impl PosixTerminal {
    fn colors_enabled(&self) -> bool {
        match self.color_mode {
            ColorMode::Enabled => self.stdstream_isatty,
            ColorMode::Forced => true,
            ColorMode::Disabled => false,
        }
    }
}

impl Term for PosixTerminal {
<<<<<<< HEAD
    type ExternalPrinter = ExternalPrinter;
=======
    type KeyMap = PosixKeyMap;
>>>>>>> f8ef8a26
    type Mode = PosixMode;
    type Reader = PosixRawReader;
    type Writer = PosixRenderer;

    fn new(
        color_mode: ColorMode,
        stream_type: OutputStreamType,
        tab_stop: usize,
        bell_style: BellStyle,
        enable_bracketed_paste: bool,
    ) -> Self {
        let term = Self {
            unsupported: is_unsupported_term(),
            stdin_isatty: is_a_tty(STDIN_FILENO),
            stdstream_isatty: is_a_tty(stream_type.as_raw_fd()),
            color_mode,
            stream_type,
            tab_stop,
            bell_style,
            enable_bracketed_paste,
            raw_mode: Arc::new(AtomicBool::new(false)),
            pipe_reader: None,
            pipe_writer: None,
        };
        if !term.unsupported && term.stdin_isatty && term.stdstream_isatty {
            install_sigwinch_handler();
        }
        term
    }

    // Init checks:

    /// Check if current terminal can provide a rich line-editing user
    /// interface.
    fn is_unsupported(&self) -> bool {
        self.unsupported
    }

    /// check if stdin is connected to a terminal.
    fn is_stdin_tty(&self) -> bool {
        self.stdin_isatty
    }

    fn is_output_tty(&self) -> bool {
        self.stdstream_isatty
    }

    // Interactive loop:

    fn enable_raw_mode(&mut self) -> Result<(Self::Mode, PosixKeyMap)> {
        use nix::errno::Errno::ENOTTY;
        use nix::sys::termios::{ControlFlags, InputFlags, LocalFlags};
        if !self.stdin_isatty {
            return Err(ENOTTY.into());
        }
        let original_mode = termios::tcgetattr(STDIN_FILENO)?;
        let mut raw = original_mode.clone();
        // disable BREAK interrupt, CR to NL conversion on input,
        // input parity check, strip high bit (bit 8), output flow control
        raw.input_flags &= !(InputFlags::BRKINT
            | InputFlags::ICRNL
            | InputFlags::INPCK
            | InputFlags::ISTRIP
            | InputFlags::IXON);
        // we don't want raw output, it turns newlines into straight line feeds
        // disable all output processing
        // raw.c_oflag = raw.c_oflag & !(OutputFlags::OPOST);

        // character-size mark (8 bits)
        raw.control_flags |= ControlFlags::CS8;
        // disable echoing, canonical mode, extended input processing and signals
        raw.local_flags &=
            !(LocalFlags::ECHO | LocalFlags::ICANON | LocalFlags::IEXTEN | LocalFlags::ISIG);
        raw.control_chars[SCI::VMIN as usize] = 1; // One character-at-a-time input
        raw.control_chars[SCI::VTIME as usize] = 0; // with blocking read

        let mut key_map: HashMap<KeyEvent, Cmd> = HashMap::with_capacity(4);
        map_key(&mut key_map, &raw, SCI::VEOF, "VEOF", Cmd::EndOfFile);
        map_key(&mut key_map, &raw, SCI::VINTR, "VINTR", Cmd::Interrupt);
        map_key(&mut key_map, &raw, SCI::VQUIT, "VQUIT", Cmd::Interrupt);
        map_key(&mut key_map, &raw, SCI::VSUSP, "VSUSP", Cmd::Suspend);

        termios::tcsetattr(STDIN_FILENO, SetArg::TCSADRAIN, &raw)?;

        self.raw_mode.store(true, Ordering::SeqCst);
        // enable bracketed paste
        let out = if !self.enable_bracketed_paste {
            None
        } else if let Err(e) = write_and_flush(self.stream_type, BRACKETED_PASTE_ON) {
            debug!(target: "rustyline", "Cannot enable bracketed paste: {}", e);
            None
        } else {
            Some(self.stream_type)
        };
<<<<<<< HEAD

        // when all ExternalPrinter are dropped there is no need to use `pipe_reader`
        if let Some((ref arc, _)) = self.pipe_writer {
            if Arc::strong_count(arc) == 1 {
                self.pipe_writer = None;
                self.pipe_reader = None;
            }
        }

        Ok(PosixMode {
            termios: original_mode,
            out,
            raw_mode: self.raw_mode.clone(),
        })
    }

    /// Create a RAW reader
    fn create_reader(&self, config: &Config) -> Result<PosixRawReader> {
        Ok(PosixRawReader::new(config, self.pipe_reader.clone()))
=======
        Ok((
            PosixMode {
                termios: original_mode,
                out,
            },
            key_map,
        ))
    }

    /// Create a RAW reader
    fn create_reader(&self, config: &Config, key_map: PosixKeyMap) -> Result<PosixRawReader> {
        Ok(PosixRawReader::new(config, key_map))
>>>>>>> f8ef8a26
    }

    fn create_writer(&self) -> PosixRenderer {
        PosixRenderer::new(
            self.stream_type,
            self.tab_stop,
            self.colors_enabled(),
            self.bell_style,
        )
    }

    fn create_external_printer(&mut self) -> Result<ExternalPrinter> {
        if let Some(ref writer) = self.pipe_writer {
            return Ok(ExternalPrinter {
                writer: writer.clone(),
                raw_mode: self.raw_mode.clone(),
                target: self.stream_type,
            });
        }
        if self.unsupported || !self.is_stdin_tty() || !self.is_output_tty() {
            use nix::errno::Errno::ENOTTY;
            return Err(nix::Error::from_errno(ENOTTY).into());
        }
        use nix::unistd::pipe;
        use std::os::unix::io::FromRawFd;
        let (sender, receiver) = mpsc::sync_channel(1); // TODO validate: bound
        let (r, w) = pipe()?;
        let reader = Arc::new(Mutex::new((unsafe { File::from_raw_fd(r) }, receiver)));
        let writer = (
            Arc::new(Mutex::new(unsafe { File::from_raw_fd(w) })),
            sender,
        );
        self.pipe_reader.replace(reader);
        self.pipe_writer.replace(writer.clone());
        Ok(ExternalPrinter {
            writer,
            raw_mode: self.raw_mode.clone(),
            target: self.stream_type,
        })
    }
}

#[derive(Debug)]
pub struct ExternalPrinter {
    writer: PipeWriter,
    raw_mode: Arc<AtomicBool>,
    target: OutputStreamType,
}

impl super::ExternalPrinter for ExternalPrinter {
    fn print(&mut self, msg: String) -> Result<()> {
        // write directly to stdout/stderr while not in raw mode
        if !self.raw_mode.load(Ordering::SeqCst) {
            match self.target {
                OutputStreamType::Stderr => io::stderr().write_all(msg.as_bytes()),
                OutputStreamType::Stdout => io::stdout().write_all(msg.as_bytes()),
            }
        } else if let Ok(mut writer) = self.writer.0.lock() {
            self.writer
                .1
                .send(msg)
                .map_err(|_| io::Error::from(ErrorKind::Other))?; // FIXME
            writer.write_all(&[b'm'])?;
            writer.flush()
        } else {
            Err(io::Error::from(ErrorKind::Other)) // FIXME
        }
        .map_err(error::ReadlineError::from)
    }
}

#[cfg(not(test))]
pub fn suspend() -> Result<()> {
    use nix::unistd::Pid;
    // suspend the whole process group
    signal::kill(Pid::from_raw(0), signal::SIGTSTP)?;
    Ok(())
}

fn write_and_flush(out: OutputStreamType, buf: &[u8]) -> Result<()> {
    match out {
        OutputStreamType::Stdout => {
            io::stdout().write_all(buf)?;
            io::stdout().flush()?;
        }
        OutputStreamType::Stderr => {
            io::stderr().write_all(buf)?;
            io::stderr().flush()?;
        }
    }
    Ok(())
}

#[cfg(test)]
mod test {
    use super::{Position, PosixRenderer, PosixTerminal, Renderer};
    use crate::config::{BellStyle, OutputStreamType};
    use crate::line_buffer::LineBuffer;

    #[test]
    #[ignore]
    fn prompt_with_ansi_escape_codes() {
        let out = PosixRenderer::new(OutputStreamType::Stdout, 4, true, BellStyle::default());
        let pos = out.calculate_position("\x1b[1;32m>>\x1b[0m ", Position::default());
        assert_eq!(3, pos.col);
        assert_eq!(0, pos.row);
    }

    #[test]
    fn test_unsupported_term() {
        ::std::env::set_var("TERM", "xterm");
        assert!(!super::is_unsupported_term());

        ::std::env::set_var("TERM", "dumb");
        assert!(super::is_unsupported_term());
    }

    #[test]
    fn test_send() {
        fn assert_send<T: Send>() {}
        assert_send::<PosixTerminal>();
    }

    #[test]
    fn test_sync() {
        fn assert_sync<T: Sync>() {}
        assert_sync::<PosixTerminal>();
    }

    #[test]
    fn test_line_wrap() {
        let mut out = PosixRenderer::new(OutputStreamType::Stdout, 4, true, BellStyle::default());
        let prompt = "> ";
        let default_prompt = true;
        let prompt_size = out.calculate_position(prompt, Position::default());

        let mut line = LineBuffer::init("", 0, None);
        let old_layout = out.compute_layout(prompt_size, default_prompt, &line, None);
        assert_eq!(Position { col: 2, row: 0 }, old_layout.cursor);
        assert_eq!(old_layout.cursor, old_layout.end);

        assert_eq!(Some(true), line.insert('a', out.cols - prompt_size.col + 1));
        let new_layout = out.compute_layout(prompt_size, default_prompt, &line, None);
        assert_eq!(Position { col: 1, row: 1 }, new_layout.cursor);
        assert_eq!(new_layout.cursor, new_layout.end);
        out.refresh_line(prompt, &line, None, &old_layout, &new_layout, None)
            .unwrap();
        #[rustfmt::skip]
        assert_eq!(
            "\r\u{1b}[0K> aaaaaaaaaaaaaaaaaaaaaaaaaaaaaaaaaaaaaaaaaaaaaaaaaaaaaaaaaaaaaaaaaaaaaaaaaaaaaaa\r\u{1b}[1C",
            out.buffer
        );
    }
}<|MERGE_RESOLUTION|>--- conflicted
+++ resolved
@@ -165,13 +165,10 @@
     buf: [u8; 1],
     parser: Parser,
     receiver: Utf8,
-<<<<<<< HEAD
+    key_map: PosixKeyMap,
     // external print reader
     pipe_reader: Option<PipeReader>,
     fds: FdSet,
-=======
-    key_map: PosixKeyMap,
->>>>>>> f8ef8a26
 }
 
 struct Utf8 {
@@ -206,11 +203,7 @@
 const RXVT_CTRL_SHIFT: char = '@';
 
 impl PosixRawReader {
-<<<<<<< HEAD
-    fn new(config: &Config, pipe_reader: Option<PipeReader>) -> Self {
-=======
-    fn new(config: &Config, key_map: PosixKeyMap) -> Self {
->>>>>>> f8ef8a26
+    fn new(config: &Config, key_map: PosixKeyMap, pipe_reader: Option<PipeReader>) -> Self {
         Self {
             stdin: BufReader::with_capacity(1024, StdinRaw {}),
             timeout_ms: config.keyseq_timeout(),
@@ -220,12 +213,9 @@
                 c: None,
                 valid: true,
             },
-<<<<<<< HEAD
+            key_map,
             pipe_reader,
             fds: FdSet::new(),
-=======
-            key_map,
->>>>>>> f8ef8a26
         }
     }
 
@@ -1169,11 +1159,8 @@
 }
 
 impl Term for PosixTerminal {
-<<<<<<< HEAD
     type ExternalPrinter = ExternalPrinter;
-=======
     type KeyMap = PosixKeyMap;
->>>>>>> f8ef8a26
     type Mode = PosixMode;
     type Reader = PosixRawReader;
     type Writer = PosixRenderer;
@@ -1268,7 +1255,6 @@
         } else {
             Some(self.stream_type)
         };
-<<<<<<< HEAD
 
         // when all ExternalPrinter are dropped there is no need to use `pipe_reader`
         if let Some((ref arc, _)) = self.pipe_writer {
@@ -1278,30 +1264,18 @@
             }
         }
 
-        Ok(PosixMode {
+        Ok((PosixMode {
             termios: original_mode,
             out,
             raw_mode: self.raw_mode.clone(),
-        })
-    }
-
-    /// Create a RAW reader
-    fn create_reader(&self, config: &Config) -> Result<PosixRawReader> {
-        Ok(PosixRawReader::new(config, self.pipe_reader.clone()))
-=======
-        Ok((
-            PosixMode {
-                termios: original_mode,
-                out,
-            },
+        },
             key_map,
         ))
     }
 
     /// Create a RAW reader
     fn create_reader(&self, config: &Config, key_map: PosixKeyMap) -> Result<PosixRawReader> {
-        Ok(PosixRawReader::new(config, key_map))
->>>>>>> f8ef8a26
+        Ok(PosixRawReader::new(config, key_map, self.pipe_reader.clone()))
     }
 
     fn create_writer(&self) -> PosixRenderer {
