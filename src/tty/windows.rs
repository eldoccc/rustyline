//! Windows specific definitions
use std::io::{self, Stdout, Write};
use std::mem;
use std::sync::atomic;

use kernel32;
use unicode_width::UnicodeWidthChar;
use winapi;

use config::Config;
use consts::{self, KeyPress};
use error;
use Result;
<<<<<<< HEAD
use line_buffer::LineBuffer;
use super::{Position, RawMode, RawReader, Renderer, Term};
=======
use super::{RawMode, RawReader, Term};
>>>>>>> 15de3486

const STDIN_FILENO: winapi::DWORD = winapi::STD_INPUT_HANDLE;
const STDOUT_FILENO: winapi::DWORD = winapi::STD_OUTPUT_HANDLE;

fn get_std_handle(fd: winapi::DWORD) -> Result<winapi::HANDLE> {
    let handle = unsafe { kernel32::GetStdHandle(fd) };
    if handle == winapi::INVALID_HANDLE_VALUE {
        try!(Err(io::Error::last_os_error()));
    } else if handle.is_null() {
        try!(Err(io::Error::new(
            io::ErrorKind::Other,
            "no stdio handle available for this process",
        )));
    }
    Ok(handle)
}

#[macro_export]
macro_rules! check {
    ($funcall:expr) => {
        {
        let rc = unsafe { $funcall };
        if rc == 0 {
            try!(Err(io::Error::last_os_error()));
        }
        rc
        }
    };
}

fn get_win_size(handle: winapi::HANDLE) -> (usize, usize) {
    let mut info = unsafe { mem::zeroed() };
    match unsafe { kernel32::GetConsoleScreenBufferInfo(handle, &mut info) } {
        0 => (80, 24),
        _ => (
            info.dwSize.X as usize,
            (1 + info.srWindow.Bottom - info.srWindow.Top) as usize,
        ), // (info.srWindow.Right - info.srWindow.Left + 1)
    }
}

fn get_console_mode(handle: winapi::HANDLE) -> Result<winapi::DWORD> {
    let mut original_mode = 0;
    check!(kernel32::GetConsoleMode(handle, &mut original_mode));
    Ok(original_mode)
}

pub type Mode = ConsoleMode;

#[derive(Clone, Copy, Debug)]
pub struct ConsoleMode {
    original_mode: winapi::DWORD,
    stdin_handle: winapi::HANDLE,
}

impl RawMode for Mode {
    /// Disable RAW mode for the terminal.
    fn disable_raw_mode(&self) -> Result<()> {
        check!(kernel32::SetConsoleMode(
            self.stdin_handle,
            self.original_mode,
        ));
        Ok(())
    }
}

/// Console input reader
pub struct ConsoleRawReader {
    handle: winapi::HANDLE,
    buf: Option<u16>,
}

impl ConsoleRawReader {
    pub fn new() -> Result<ConsoleRawReader> {
        let handle = try!(get_std_handle(STDIN_FILENO));
        Ok(ConsoleRawReader {
               handle: handle,
               buf: None,
           })
    }
}

impl RawReader for ConsoleRawReader {
    fn next_key(&mut self) -> Result<KeyPress> {
        use std::char::decode_utf16;
        use winapi::{LEFT_ALT_PRESSED, LEFT_CTRL_PRESSED, RIGHT_ALT_PRESSED, RIGHT_CTRL_PRESSED};

        let mut rec: winapi::INPUT_RECORD = unsafe { mem::zeroed() };
        let mut count = 0;
        loop {
            // TODO GetNumberOfConsoleInputEvents
            check!(kernel32::ReadConsoleInputW(
                self.handle,
                &mut rec,
                1 as winapi::DWORD,
                &mut count,
            ));

            if rec.EventType == winapi::WINDOW_BUFFER_SIZE_EVENT {
                SIGWINCH.store(true, atomic::Ordering::SeqCst);
                debug!(target: "rustyline", "SIGWINCH");
                return Err(error::ReadlineError::WindowResize);
            } else if rec.EventType != winapi::KEY_EVENT {
                continue;
            }
            let key_event = unsafe { rec.KeyEvent() };
            // writeln!(io::stderr(), "key_event: {:?}", key_event).unwrap();
            if key_event.bKeyDown == 0 &&
                key_event.wVirtualKeyCode != winapi::VK_MENU as winapi::WORD
            {
                continue;
            }
            // key_event.wRepeatCount seems to be always set to 1 (maybe because we only
            // read one character at a time)

<<<<<<< HEAD
            // let alt_gr = key_event.dwControlKeyState & (LEFT_CTRL_PRESSED |
            // RIGHT_ALT_PRESSED) != 0;
            let alt = key_event.dwControlKeyState & (LEFT_ALT_PRESSED | RIGHT_ALT_PRESSED) != 0;
            let ctrl = key_event.dwControlKeyState & (LEFT_CTRL_PRESSED | RIGHT_CTRL_PRESSED) != 0;
=======
            // let alt_gr = key_event.dwControlKeyState & (LEFT_CTRL_PRESSED | RIGHT_ALT_PRESSED) != 0;
            let alt = key_event.dwControlKeyState & (LEFT_ALT_PRESSED | RIGHT_ALT_PRESSED) != 0;
            // let ctrl = key_event.dwControlKeyState & (LEFT_CTRL_PRESSED | RIGHT_CTRL_PRESSED) != 0;
>>>>>>> 15de3486
            let meta = alt;

            let utf16 = key_event.UnicodeChar;
            if utf16 == 0 {
                match key_event.wVirtualKeyCode as i32 {
                    winapi::VK_LEFT => {
                        return Ok(if ctrl {
                            KeyPress::ControlLeft
                        } else {
                            KeyPress::Left
                        })
                    }
                    winapi::VK_RIGHT => {
                        return Ok(if ctrl {
                            KeyPress::ControlRight
                        } else {
                            KeyPress::Right
                        })
                    }
                    winapi::VK_UP => {
                        return Ok(if ctrl {
                            KeyPress::ControlUp
                        } else {
                            KeyPress::Up
                        })
                    }
                    winapi::VK_DOWN => {
                        return Ok(if ctrl {
                            KeyPress::ControlDown
                        } else {
                            KeyPress::Down
                        })
                    }
                    winapi::VK_DELETE => return Ok(KeyPress::Delete),
                    winapi::VK_HOME => return Ok(KeyPress::Home),
                    winapi::VK_END => return Ok(KeyPress::End),
                    winapi::VK_PRIOR => return Ok(KeyPress::PageUp),
                    winapi::VK_NEXT => return Ok(KeyPress::PageDown),
                    winapi::VK_INSERT => return Ok(KeyPress::Insert),
                    winapi::VK_F1 => return Ok(KeyPress::F(1)),
                    winapi::VK_F2 => return Ok(KeyPress::F(2)),
                    winapi::VK_F3 => return Ok(KeyPress::F(3)),
                    winapi::VK_F4 => return Ok(KeyPress::F(4)),
                    winapi::VK_F5 => return Ok(KeyPress::F(5)),
                    winapi::VK_F6 => return Ok(KeyPress::F(6)),
                    winapi::VK_F7 => return Ok(KeyPress::F(7)),
                    winapi::VK_F8 => return Ok(KeyPress::F(8)),
                    winapi::VK_F9 => return Ok(KeyPress::F(9)),
                    winapi::VK_F10 => return Ok(KeyPress::F(10)),
                    winapi::VK_F11 => return Ok(KeyPress::F(11)),
                    winapi::VK_F12 => return Ok(KeyPress::F(12)),
                    // winapi::VK_BACK is correctly handled because the key_event.UnicodeChar is also
                    // set.
                    _ => continue,
                };
            } else if utf16 == 27 {
                return Ok(KeyPress::Esc);
            } else {
                // TODO How to support surrogate pair ?
                self.buf = Some(utf16);
                let orc = decode_utf16(self).next();
                if orc.is_none() {
                    return Err(error::ReadlineError::Eof);
                }
                let c = try!(orc.unwrap());
                if meta {
<<<<<<< HEAD
                    return Ok(KeyPress::Meta(c));
=======
                    return Ok(match c {
                                  '-' => KeyPress::Meta('-'),
                                  '0'...'9' => KeyPress::Meta(c),
                                  '<' => KeyPress::Meta('<'),
                                  '>' => KeyPress::Meta('>'),
                                  'b' | 'B' => KeyPress::Meta('B'),
                                  'c' | 'C' => KeyPress::Meta('C'),
                                  'd' | 'D' => KeyPress::Meta('D'),
                                  'f' | 'F' => KeyPress::Meta('F'),
                                  'l' | 'L' => KeyPress::Meta('L'),
                                  'n' | 'N' => KeyPress::Meta('N'),
                                  'p' | 'P' => KeyPress::Meta('P'),
                                  't' | 'T' => KeyPress::Meta('T'),
                                  'u' | 'U' => KeyPress::Meta('U'),
                                  'y' | 'Y' => KeyPress::Meta('Y'),
                                  _ => {
                        debug!(target: "rustyline", "unsupported esc sequence: M-{:?}", c);
                        KeyPress::UnknownEscSeq
                    }
                              });
>>>>>>> 15de3486
                } else {
                    return Ok(consts::char_to_key_press(c));
                }
            }
        }
    }
}

impl Iterator for ConsoleRawReader {
    type Item = u16;

    fn next(&mut self) -> Option<u16> {
        let buf = self.buf;
        self.buf = None;
        buf
    }
}

pub struct ConsoleRenderer {
    out: Stdout,
    handle: winapi::HANDLE,
    cols: usize, // Number of columns in terminal
}

impl ConsoleRenderer {
    fn new(handle: winapi::HANDLE) -> ConsoleRenderer {
        let (cols, _) = get_win_size(handle);
        ConsoleRenderer {
            out: io::stdout(),
            handle: handle,
            cols: cols,
        }
    }

    fn get_console_screen_buffer_info(&self) -> Result<winapi::CONSOLE_SCREEN_BUFFER_INFO> {
        let mut info = unsafe { mem::zeroed() };
        check!(kernel32::GetConsoleScreenBufferInfo(self.handle, &mut info));
        Ok(info)
    }

    fn set_console_cursor_position(&mut self, pos: winapi::COORD) -> Result<()> {
        check!(kernel32::SetConsoleCursorPosition(self.handle, pos));
        Ok(())
    }

    fn fill_console_output_character(
        &mut self,
        length: winapi::DWORD,
        pos: winapi::COORD,
    ) -> Result<()> {
        let mut _count = 0;
        check!(kernel32::FillConsoleOutputCharacterA(
            self.handle,
            ' ' as winapi::CHAR,
            length,
            pos,
            &mut _count,
        ));
        Ok(())
    }
}

impl Renderer for ConsoleRenderer {
    fn move_cursor(&mut self, old: Position, new: Position) -> Result<()> {
        let mut info = try!(self.get_console_screen_buffer_info());
        if new.row > old.row {
            info.dwCursorPosition.Y += (new.row - old.row) as i16;
        } else {
            info.dwCursorPosition.Y -= (old.row - new.row) as i16;
        }
        if new.col > old.col {
            info.dwCursorPosition.X += (new.col - old.col) as i16;
        } else {
            info.dwCursorPosition.X -= (old.col - new.col) as i16;
        }
        self.set_console_cursor_position(info.dwCursorPosition)
    }

    fn refresh_line(
        &mut self,
        prompt: &str,
        prompt_size: Position,
        line: &LineBuffer,
        current_row: usize,
        old_rows: usize,
    ) -> Result<(Position, Position)> {
        // calculate the position of the end of the input line
        let end_pos = self.calculate_position(line, prompt_size);
        // calculate the desired position of the cursor
        let cursor = self.calculate_position(&line[..line.pos()], prompt_size);

        // position at the start of the prompt, clear to end of previous input
        let mut info = try!(self.get_console_screen_buffer_info());
        info.dwCursorPosition.X = 0;
        info.dwCursorPosition.Y -= current_row as i16;
        try!(self.set_console_cursor_position(info.dwCursorPosition));
        let mut _count = 0;
        try!(self.fill_console_output_character(
            (info.dwSize.X * (old_rows as i16 + 1)) as u32,
            info.dwCursorPosition,
        ));
        let mut ab = String::new();
        // display the prompt
        ab.push_str(prompt); // TODO handle ansi escape code (SetConsoleTextAttribute)
        // display the input line
        ab.push_str(&line);
        try!(self.write_and_flush(ab.as_bytes()));

        // position the cursor
        let mut info = try!(self.get_console_screen_buffer_info());
        info.dwCursorPosition.X = cursor.col as i16;
        info.dwCursorPosition.Y -= (end_pos.row - cursor.row) as i16;
        try!(self.set_console_cursor_position(info.dwCursorPosition));
        Ok((cursor, end_pos))
    }

    fn write_and_flush(&mut self, buf: &[u8]) -> Result<()> {
        try!(self.out.write_all(buf));
        try!(self.out.flush());
        Ok(())
    }

    /// Characters with 2 column width are correctly handled (not splitted).
    fn calculate_position(&self, s: &str, orig: Position) -> Position {
        let mut pos = orig;
        for c in s.chars() {
            let cw = if c == '\n' {
                pos.col = 0;
                pos.row += 1;
                None
            } else {
                c.width()
            };
            if let Some(cw) = cw {
                pos.col += cw;
                if pos.col > self.cols {
                    pos.row += 1;
                    pos.col = cw;
                }
            }
        }
        if pos.col == self.cols {
            pos.col = 0;
            pos.row += 1;
        }
        pos
    }

    /// Clear the screen. Used to handle ctrl+l
    fn clear_screen(&mut self) -> Result<()> {
        let info = try!(self.get_console_screen_buffer_info());
        let coord = winapi::COORD { X: 0, Y: 0 };
        check!(kernel32::SetConsoleCursorPosition(self.handle, coord));
        let mut _count = 0;
        let n = info.dwSize.X as winapi::DWORD * info.dwSize.Y as winapi::DWORD;
        check!(kernel32::FillConsoleOutputCharacterA(
            self.handle,
            ' ' as winapi::CHAR,
            n,
            coord,
            &mut _count,
        ));
        Ok(())
    }

    fn sigwinch(&self) -> bool {
        SIGWINCH.compare_and_swap(true, false, atomic::Ordering::SeqCst)
    }

    /// Try to get the number of columns in the current terminal,
    /// or assume 80 if it fails.
    fn update_size(&mut self) {
        let (cols, _) = get_win_size(self.handle);
        self.cols = cols;
    }

    fn get_columns(&self) -> usize {
        self.cols
    }

    /// Try to get the number of rows in the current terminal,
    /// or assume 24 if it fails.
    fn get_rows(&self) -> usize {
        let (_, rows) = get_win_size(self.handle);
        rows
    }
}

static SIGWINCH: atomic::AtomicBool = atomic::ATOMIC_BOOL_INIT;

pub type Terminal = Console;

#[derive(Clone, Debug)]
pub struct Console {
    stdin_isatty: bool,
    stdin_handle: winapi::HANDLE,
    stdout_handle: winapi::HANDLE,
}

impl Console {}

impl Term for Console {
    type Reader = ConsoleRawReader;
<<<<<<< HEAD
    type Writer = ConsoleRenderer;
=======
    type Writer = Stdout;
>>>>>>> 15de3486
    type Mode = Mode;

    fn new() -> Console {
        use std::ptr;
        let stdin_handle = get_std_handle(STDIN_FILENO);
        let stdin_isatty = match stdin_handle {
            Ok(handle) => {
                // If this function doesn't fail then fd is a TTY
                get_console_mode(handle).is_ok()
            }
            Err(_) => false,
        };

        let stdout_handle = get_std_handle(STDOUT_FILENO).unwrap_or(ptr::null_mut());
        Console {
            stdin_isatty: stdin_isatty,
            stdin_handle: stdin_handle.unwrap_or(ptr::null_mut()),
            stdout_handle: stdout_handle,
        }
    }

    /// Checking for an unsupported TERM in windows is a no-op
    fn is_unsupported(&self) -> bool {
        false
    }

    fn is_stdin_tty(&self) -> bool {
        self.stdin_isatty
    }

    // pub fn install_sigwinch_handler(&mut self) {
    // See ReadConsoleInputW && WINDOW_BUFFER_SIZE_EVENT
    // }

    /// Enable RAW mode for the terminal.
    fn enable_raw_mode(&self) -> Result<Mode> {
        if !self.stdin_isatty {
            try!(Err(io::Error::new(
                io::ErrorKind::Other,
                "no stdio handle available for this process",
            )));
        }
        let original_mode = try!(get_console_mode(self.stdin_handle));
        // Disable these modes
        let raw = original_mode &
            !(winapi::wincon::ENABLE_LINE_INPUT | winapi::wincon::ENABLE_ECHO_INPUT |
                  winapi::wincon::ENABLE_PROCESSED_INPUT);
        // Enable these modes
        let raw = raw | winapi::wincon::ENABLE_EXTENDED_FLAGS;
        let raw = raw | winapi::wincon::ENABLE_INSERT_MODE;
        let raw = raw | winapi::wincon::ENABLE_QUICK_EDIT_MODE;
        let raw = raw | winapi::wincon::ENABLE_WINDOW_INPUT;
        check!(kernel32::SetConsoleMode(self.stdin_handle, raw));
        Ok(Mode {
               original_mode: original_mode,
               stdin_handle: self.stdin_handle,
           })
    }

    fn create_reader(&self, _: &Config) -> Result<ConsoleRawReader> {
        ConsoleRawReader::new()
    }

<<<<<<< HEAD
    fn create_writer(&self) -> ConsoleRenderer {
        ConsoleRenderer::new(self.stdout_handle)
=======
    fn create_writer(&self) -> Stdout {
        io::stdout()
    }

    fn sigwinch(&self) -> bool {
        SIGWINCH.compare_and_swap(true, false, atomic::Ordering::SeqCst)
    }

    /// Clear the screen. Used to handle ctrl+l
    fn clear_screen(&mut self, _: &mut Write) -> Result<()> {
        let info = try!(self.get_console_screen_buffer_info());
        let coord = winapi::COORD { X: 0, Y: 0 };
        check!(kernel32::SetConsoleCursorPosition(self.stdout_handle, coord));
        let mut _count = 0;
        let n = info.dwSize.X as winapi::DWORD * info.dwSize.Y as winapi::DWORD;
        check!(kernel32::FillConsoleOutputCharacterA(self.stdout_handle,
                                                     ' ' as winapi::CHAR,
                                                     n,
                                                     coord,
                                                     &mut _count));
        Ok(())
>>>>>>> 15de3486
    }
}<|MERGE_RESOLUTION|>--- conflicted
+++ resolved
@@ -11,12 +11,8 @@
 use consts::{self, KeyPress};
 use error;
 use Result;
-<<<<<<< HEAD
 use line_buffer::LineBuffer;
 use super::{Position, RawMode, RawReader, Renderer, Term};
-=======
-use super::{RawMode, RawReader, Term};
->>>>>>> 15de3486
 
 const STDIN_FILENO: winapi::DWORD = winapi::STD_INPUT_HANDLE;
 const STDOUT_FILENO: winapi::DWORD = winapi::STD_OUTPUT_HANDLE;
@@ -132,16 +128,10 @@
             // key_event.wRepeatCount seems to be always set to 1 (maybe because we only
             // read one character at a time)
 
-<<<<<<< HEAD
             // let alt_gr = key_event.dwControlKeyState & (LEFT_CTRL_PRESSED |
             // RIGHT_ALT_PRESSED) != 0;
             let alt = key_event.dwControlKeyState & (LEFT_ALT_PRESSED | RIGHT_ALT_PRESSED) != 0;
             let ctrl = key_event.dwControlKeyState & (LEFT_CTRL_PRESSED | RIGHT_CTRL_PRESSED) != 0;
-=======
-            // let alt_gr = key_event.dwControlKeyState & (LEFT_CTRL_PRESSED | RIGHT_ALT_PRESSED) != 0;
-            let alt = key_event.dwControlKeyState & (LEFT_ALT_PRESSED | RIGHT_ALT_PRESSED) != 0;
-            // let ctrl = key_event.dwControlKeyState & (LEFT_CTRL_PRESSED | RIGHT_CTRL_PRESSED) != 0;
->>>>>>> 15de3486
             let meta = alt;
 
             let utf16 = key_event.UnicodeChar;
@@ -208,30 +198,7 @@
                 }
                 let c = try!(orc.unwrap());
                 if meta {
-<<<<<<< HEAD
                     return Ok(KeyPress::Meta(c));
-=======
-                    return Ok(match c {
-                                  '-' => KeyPress::Meta('-'),
-                                  '0'...'9' => KeyPress::Meta(c),
-                                  '<' => KeyPress::Meta('<'),
-                                  '>' => KeyPress::Meta('>'),
-                                  'b' | 'B' => KeyPress::Meta('B'),
-                                  'c' | 'C' => KeyPress::Meta('C'),
-                                  'd' | 'D' => KeyPress::Meta('D'),
-                                  'f' | 'F' => KeyPress::Meta('F'),
-                                  'l' | 'L' => KeyPress::Meta('L'),
-                                  'n' | 'N' => KeyPress::Meta('N'),
-                                  'p' | 'P' => KeyPress::Meta('P'),
-                                  't' | 'T' => KeyPress::Meta('T'),
-                                  'u' | 'U' => KeyPress::Meta('U'),
-                                  'y' | 'Y' => KeyPress::Meta('Y'),
-                                  _ => {
-                        debug!(target: "rustyline", "unsupported esc sequence: M-{:?}", c);
-                        KeyPress::UnknownEscSeq
-                    }
-                              });
->>>>>>> 15de3486
                 } else {
                     return Ok(consts::char_to_key_press(c));
                 }
@@ -435,11 +402,7 @@
 
 impl Term for Console {
     type Reader = ConsoleRawReader;
-<<<<<<< HEAD
     type Writer = ConsoleRenderer;
-=======
-    type Writer = Stdout;
->>>>>>> 15de3486
     type Mode = Mode;
 
     fn new() -> Console {
@@ -503,31 +466,7 @@
         ConsoleRawReader::new()
     }
 
-<<<<<<< HEAD
     fn create_writer(&self) -> ConsoleRenderer {
         ConsoleRenderer::new(self.stdout_handle)
-=======
-    fn create_writer(&self) -> Stdout {
-        io::stdout()
-    }
-
-    fn sigwinch(&self) -> bool {
-        SIGWINCH.compare_and_swap(true, false, atomic::Ordering::SeqCst)
-    }
-
-    /// Clear the screen. Used to handle ctrl+l
-    fn clear_screen(&mut self, _: &mut Write) -> Result<()> {
-        let info = try!(self.get_console_screen_buffer_info());
-        let coord = winapi::COORD { X: 0, Y: 0 };
-        check!(kernel32::SetConsoleCursorPosition(self.stdout_handle, coord));
-        let mut _count = 0;
-        let n = info.dwSize.X as winapi::DWORD * info.dwSize.Y as winapi::DWORD;
-        check!(kernel32::FillConsoleOutputCharacterA(self.stdout_handle,
-                                                     ' ' as winapi::CHAR,
-                                                     n,
-                                                     coord,
-                                                     &mut _count));
-        Ok(())
->>>>>>> 15de3486
     }
 }