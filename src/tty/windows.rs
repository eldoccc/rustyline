--- conflicted
+++ resolved
@@ -380,29 +380,14 @@
         col
     }
 
-<<<<<<< HEAD
-    fn clear_old_rows(
-        &mut self,
-        info: &mut CONSOLE_SCREEN_BUFFER_INFO,
-=======
     // position at the start of the prompt, clear to end of previous input
     fn clear_old_rows(
         &mut self,
-        info: &wincon::CONSOLE_SCREEN_BUFFER_INFO,
->>>>>>> 2fe886c9
+        info: &CONSOLE_SCREEN_BUFFER_INFO,
         layout: &Layout,
     ) -> Result<()> {
         let current_row = layout.cursor.row;
         let old_rows = layout.end.row;
-<<<<<<< HEAD
-        // position at the start of the prompt, clear to end of previous input
-        info.dwCursorPosition.X = 0;
-        info.dwCursorPosition.Y -= current_row as i16;
-        self.set_console_cursor_position(info.dwCursorPosition)?;
-        self.clear(
-            (info.dwSize.X * (old_rows as i16 + 1)) as DWORD,
-            info.dwCursorPosition,
-=======
         let mut coord = info.dwCursorPosition;
         coord.X = 0;
         coord.Y -= current_row as i16;
@@ -410,7 +395,6 @@
         self.clear(
             (info.dwSize.X * (old_rows as i16 + 1)) as DWORD,
             coord,
->>>>>>> 2fe886c9
             info.wAttributes,
         )
     }
@@ -481,22 +465,14 @@
                 self.buffer.push_str(hint);
             }
         }
-<<<<<<< HEAD
         let mut info = self.get_console_screen_buffer_info()?;
-=======
-        let info = self.get_console_screen_buffer_info()?;
->>>>>>> 2fe886c9
         self.set_cursor_visible(FALSE)?; // just to avoid flickering
         let handle = self.handle;
         scopeguard::defer! {
             let _ = set_cursor_visible(handle, TRUE);
         }
         // position at the start of the prompt, clear to end of previous input
-<<<<<<< HEAD
-        self.clear_old_rows(&mut info, old_layout)?;
-=======
         self.clear_old_rows(&info, old_layout)?;
->>>>>>> 2fe886c9
         // display prompt, input line and hint
         self.write_and_flush(self.buffer.as_bytes())?;
 
