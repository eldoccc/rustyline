//! Windows specific definitions
use std::io::{self, Write};
use std::mem;
use std::os::windows::io::{AsRawHandle, RawHandle};
use std::sync::atomic;

use unicode_width::UnicodeWidthChar;
use winapi::shared::minwindef::{DWORD, WORD};
use winapi::um::winnt::{CHAR, HANDLE};
use winapi::um::{consoleapi, handleapi, processenv, winbase, wincon, winuser};

use super::{truncate, Position, RawMode, RawReader, Renderer, Term};
<<<<<<< HEAD
use crate::config::OutputStreamType;
use crate::config::{ColorMode, Config};
use crate::error;
use crate::highlight::Highlighter;
use crate::keys::{self, KeyPress};
use crate::line_buffer::LineBuffer;
use crate::Result;
use crate::StdStream;
=======
use config::OutputStreamType;
use config::{ColorMode, Config};
use error;
use highlight::Highlighter;
use keys::{self, KeyPress};
use line_buffer::LineBuffer;
use Result;
>>>>>>> 8b331bfd

const STDIN_FILENO: DWORD = winbase::STD_INPUT_HANDLE;
const STDOUT_FILENO: DWORD = winbase::STD_OUTPUT_HANDLE;
const STDERR_FILENO: DWORD = winbase::STD_ERROR_HANDLE;

fn get_std_handle(fd: DWORD) -> Result<HANDLE> {
    let handle = unsafe { processenv::GetStdHandle(fd) };
    if handle == handleapi::INVALID_HANDLE_VALUE {
        Err(io::Error::last_os_error())?;
    } else if handle.is_null() {
        Err(io::Error::new(
            io::ErrorKind::Other,
            "no stdio handle available for this process",
        ))?;
    }
    Ok(handle)
}

#[macro_export]
macro_rules! check {
    ($funcall:expr) => {{
        let rc = unsafe { $funcall };
        if rc == 0 {
            Err(io::Error::last_os_error())?;
        }
        rc
    }};
}

fn get_win_size(handle: HANDLE) -> (usize, usize) {
    let mut info = unsafe { mem::zeroed() };
    match unsafe { wincon::GetConsoleScreenBufferInfo(handle, &mut info) } {
        0 => (80, 24),
        _ => (
            info.dwSize.X as usize,
            (1 + info.srWindow.Bottom - info.srWindow.Top) as usize,
        ), // (info.srWindow.Right - info.srWindow.Left + 1)
    }
}

fn get_console_mode(handle: HANDLE) -> Result<DWORD> {
    let mut original_mode = 0;
    check!(consoleapi::GetConsoleMode(handle, &mut original_mode));
    Ok(original_mode)
}

#[cfg(not(test))]
pub type Mode = ConsoleMode;

#[derive(Clone, Copy, Debug)]
pub struct ConsoleMode {
    original_stdin_mode: DWORD,
    stdin_handle: HANDLE,
    original_stdstream_mode: Option<DWORD>,
    stdstream_handle: HANDLE,
}

impl RawMode for ConsoleMode {
    /// Disable RAW mode for the terminal.
    fn disable_raw_mode(&self) -> Result<()> {
        check!(consoleapi::SetConsoleMode(
            self.stdin_handle,
            self.original_stdin_mode,
        ));
        if let Some(original_stdstream_mode) = self.original_stdstream_mode {
            check!(consoleapi::SetConsoleMode(
                self.stdstream_handle,
                original_stdstream_mode,
            ));
        }
        Ok(())
    }
}

/// Console input reader
pub struct ConsoleRawReader {
    handle: HANDLE,
}

impl ConsoleRawReader {
<<<<<<< HEAD
    pub fn new(stream: OutputStreamType) -> Result<ConsoleRawReader> {
=======
    pub fn new() -> Result<ConsoleRawReader> {
>>>>>>> 8b331bfd
        let handle = get_std_handle(STDIN_FILENO)?;
        Ok(ConsoleRawReader { handle })
    }
}

impl RawReader for ConsoleRawReader {
    fn next_key(&mut self, _: bool) -> Result<KeyPress> {
        use std::char::decode_utf16;
        use winapi::um::wincon::{
            LEFT_ALT_PRESSED, LEFT_CTRL_PRESSED, RIGHT_ALT_PRESSED, RIGHT_CTRL_PRESSED,
            SHIFT_PRESSED,
        };

        let mut rec: wincon::INPUT_RECORD = unsafe { mem::zeroed() };
        let mut count = 0;
        let mut surrogate = 0;
        loop {
            // TODO GetNumberOfConsoleInputEvents
            check!(consoleapi::ReadConsoleInputW(
                self.handle,
                &mut rec,
                1 as DWORD,
                &mut count,
            ));

            if rec.EventType == wincon::WINDOW_BUFFER_SIZE_EVENT {
                SIGWINCH.store(true, atomic::Ordering::SeqCst);
                debug!(target: "rustyline", "SIGWINCH");
                return Err(error::ReadlineError::WindowResize); // sigwinch + err => err ignored
            } else if rec.EventType != wincon::KEY_EVENT {
                continue;
            }
            let key_event = unsafe { rec.Event.KeyEvent() };
            // writeln!(io::stderr(), "key_event: {:?}", key_event).unwrap();
            if key_event.bKeyDown == 0 && key_event.wVirtualKeyCode != winuser::VK_MENU as WORD {
                continue;
            }
            // key_event.wRepeatCount seems to be always set to 1 (maybe because we only
            // read one character at a time)

            let alt_gr = key_event.dwControlKeyState & (LEFT_CTRL_PRESSED | RIGHT_ALT_PRESSED)
                == (LEFT_CTRL_PRESSED | RIGHT_ALT_PRESSED);
            let alt = key_event.dwControlKeyState & (LEFT_ALT_PRESSED | RIGHT_ALT_PRESSED) != 0;
            let ctrl = key_event.dwControlKeyState & (LEFT_CTRL_PRESSED | RIGHT_CTRL_PRESSED) != 0;
            let meta = alt && !alt_gr;
            let shift = key_event.dwControlKeyState & SHIFT_PRESSED != 0;

            let utf16 = unsafe { *key_event.uChar.UnicodeChar() };
            if utf16 == 0 {
                match key_event.wVirtualKeyCode as i32 {
                    winuser::VK_LEFT => {
                        return Ok(if ctrl {
                            KeyPress::ControlLeft
                        } else if shift {
                            KeyPress::ShiftLeft
                        } else {
                            KeyPress::Left
                        })
                    }
                    winuser::VK_RIGHT => {
                        return Ok(if ctrl {
                            KeyPress::ControlRight
                        } else if shift {
                            KeyPress::ShiftRight
                        } else {
                            KeyPress::Right
                        })
                    }
                    winuser::VK_UP => {
                        return Ok(if ctrl {
                            KeyPress::ControlUp
                        } else if shift {
                            KeyPress::ShiftUp
                        } else {
                            KeyPress::Up
                        })
                    }
                    winuser::VK_DOWN => {
                        return Ok(if ctrl {
                            KeyPress::ControlDown
                        } else if shift {
                            KeyPress::ShiftDown
                        } else {
                            KeyPress::Down
                        })
                    }
                    winuser::VK_DELETE => return Ok(KeyPress::Delete),
                    winuser::VK_HOME => return Ok(KeyPress::Home),
                    winuser::VK_END => return Ok(KeyPress::End),
                    winuser::VK_PRIOR => return Ok(KeyPress::PageUp),
                    winuser::VK_NEXT => return Ok(KeyPress::PageDown),
                    winuser::VK_INSERT => return Ok(KeyPress::Insert),
                    winuser::VK_F1 => return Ok(KeyPress::F(1)),
                    winuser::VK_F2 => return Ok(KeyPress::F(2)),
                    winuser::VK_F3 => return Ok(KeyPress::F(3)),
                    winuser::VK_F4 => return Ok(KeyPress::F(4)),
                    winuser::VK_F5 => return Ok(KeyPress::F(5)),
                    winuser::VK_F6 => return Ok(KeyPress::F(6)),
                    winuser::VK_F7 => return Ok(KeyPress::F(7)),
                    winuser::VK_F8 => return Ok(KeyPress::F(8)),
                    winuser::VK_F9 => return Ok(KeyPress::F(9)),
                    winuser::VK_F10 => return Ok(KeyPress::F(10)),
                    winuser::VK_F11 => return Ok(KeyPress::F(11)),
                    winuser::VK_F12 => return Ok(KeyPress::F(12)),
                    // winuser::VK_BACK is correctly handled because the key_event.UnicodeChar is
                    // also set.
                    _ => continue,
                };
            } else if utf16 == 27 {
                return Ok(KeyPress::Esc);
            } else {
                if utf16 >= 0xD800 && utf16 < 0xDC00 {
                    surrogate = utf16;
                    continue;
                }
                let orc = if surrogate == 0 {
                    decode_utf16(Some(utf16)).next()
                } else {
                    decode_utf16([surrogate, utf16].iter().cloned()).next()
                };
                if orc.is_none() {
                    return Err(error::ReadlineError::Eof);
                }
                let c = orc.unwrap()?;
                if meta {
                    return Ok(KeyPress::Meta(c));
                } else {
                    let mut key = keys::char_to_key_press(c);
                    if key == KeyPress::Tab && shift {
                        key = KeyPress::BackTab;
                    } else if key == KeyPress::Char(' ') && ctrl {
                        key = KeyPress::Ctrl(' ');
                    }
                    return Ok(key);
                }
            }
        }
    }
}

pub struct ConsoleRenderer {
    out: OutputStreamType,
    handle: HANDLE,
    cols: usize, // Number of columns in terminal
    buffer: String,
}

impl ConsoleRenderer {
    fn new(handle: HANDLE, out: OutputStreamType) -> ConsoleRenderer {
        // Multi line editing is enabled by ENABLE_WRAP_AT_EOL_OUTPUT mode
        let (cols, _) = get_win_size(handle);
        ConsoleRenderer {
            out,
            handle,
            cols,
            buffer: String::with_capacity(1024),
        }
    }

    fn get_console_screen_buffer_info(&self) -> Result<wincon::CONSOLE_SCREEN_BUFFER_INFO> {
        let mut info = unsafe { mem::zeroed() };
        check!(wincon::GetConsoleScreenBufferInfo(self.handle, &mut info));
        Ok(info)
    }

    fn set_console_cursor_position(&mut self, pos: wincon::COORD) -> Result<()> {
        check!(wincon::SetConsoleCursorPosition(self.handle, pos));
        Ok(())
    }

    fn clear(&mut self, length: DWORD, pos: wincon::COORD) -> Result<()> {
        let mut _count = 0;
        check!(wincon::FillConsoleOutputCharacterA(
            self.handle,
            ' ' as CHAR,
            length,
            pos,
            &mut _count,
        ));
        Ok(())
    }
}

impl Renderer for ConsoleRenderer {
    fn move_cursor(&mut self, old: Position, new: Position) -> Result<()> {
        let mut info = self.get_console_screen_buffer_info()?;
        if new.row > old.row {
            info.dwCursorPosition.Y += (new.row - old.row) as i16;
        } else {
            info.dwCursorPosition.Y -= (old.row - new.row) as i16;
        }
        if new.col > old.col {
            info.dwCursorPosition.X += (new.col - old.col) as i16;
        } else {
            info.dwCursorPosition.X -= (old.col - new.col) as i16;
        }
        self.set_console_cursor_position(info.dwCursorPosition)
    }

    fn refresh_line(
        &mut self,
        prompt: &str,
        prompt_size: Position,
        line: &LineBuffer,
        hint: Option<String>,
        current_row: usize,
        old_rows: usize,
        highlighter: Option<&Highlighter>,
    ) -> Result<(Position, Position)> {
        // calculate the position of the end of the input line
        let end_pos = self.calculate_position(line, prompt_size);
        // calculate the desired position of the cursor
        let cursor = self.calculate_position(&line[..line.pos()], prompt_size);

        // position at the start of the prompt, clear to end of previous input
        let mut info = self.get_console_screen_buffer_info()?;
        info.dwCursorPosition.X = 0;
        info.dwCursorPosition.Y -= current_row as i16;
        self.set_console_cursor_position(info.dwCursorPosition)?;
        self.clear(
            (info.dwSize.X * (old_rows as i16 + 1)) as DWORD,
            info.dwCursorPosition,
        )?;
        self.buffer.clear();
        if let Some(highlighter) = highlighter {
            // TODO handle ansi escape code (SetConsoleTextAttribute)
            // display the prompt
            self.buffer.push_str(&highlighter.highlight_prompt(prompt));
            // display the input line
            self.buffer
                .push_str(&highlighter.highlight(line, line.pos()));
        } else {
            // display the prompt
            self.buffer.push_str(prompt);
            // display the input line
            self.buffer.push_str(line);
        }
        // display hint
        if let Some(hint) = hint {
            let truncate = truncate(&hint, end_pos.col, self.cols);
            if let Some(highlighter) = highlighter {
                self.buffer.push_str(&highlighter.highlight_hint(truncate));
            } else {
                self.buffer.push_str(truncate);
            }
        }
<<<<<<< HEAD
        self.out.write_all(self.buffer.as_bytes())?;
        self.out.flush()?;
=======
        self.write_and_flush(self.buffer.as_bytes())?;
>>>>>>> 8b331bfd

        // position the cursor
        let mut info = self.get_console_screen_buffer_info()?;
        info.dwCursorPosition.X = cursor.col as i16;
        info.dwCursorPosition.Y -= (end_pos.row - cursor.row) as i16;
        self.set_console_cursor_position(info.dwCursorPosition)?;
        Ok((cursor, end_pos))
    }

<<<<<<< HEAD
    fn write_and_flush(&mut self, buf: &[u8]) -> Result<()> {
        self.out.write_all(buf)?;
        self.out.flush()?;
=======
    fn write_and_flush(&self, buf: &[u8]) -> Result<()> {
        match self.out {
            OutputStreamType::Stdout => {
                io::stdout().write_all(buf)?;
                io::stdout().flush()?;
            }
            OutputStreamType::Stderr => {
                io::stderr().write_all(buf)?;
                io::stderr().flush()?;
            }
        }
>>>>>>> 8b331bfd
        Ok(())
    }

    /// Characters with 2 column width are correctly handled (not split).
    fn calculate_position(&self, s: &str, orig: Position) -> Position {
        let mut pos = orig;
        for c in s.chars() {
            let cw = if c == '\n' {
                pos.col = 0;
                pos.row += 1;
                None
            } else {
                c.width()
            };
            if let Some(cw) = cw {
                pos.col += cw;
                if pos.col > self.cols {
                    pos.row += 1;
                    pos.col = cw;
                }
            }
        }
        if pos.col == self.cols {
            pos.col = 0;
            pos.row += 1;
        }
        pos
    }

    /// Clear the screen. Used to handle ctrl+l
    fn clear_screen(&mut self) -> Result<()> {
        let info = self.get_console_screen_buffer_info()?;
        let coord = wincon::COORD { X: 0, Y: 0 };
        check!(wincon::SetConsoleCursorPosition(self.handle, coord));
        let n = info.dwSize.X as DWORD * info.dwSize.Y as DWORD;
        self.clear(n, coord)
    }

    fn sigwinch(&self) -> bool {
        SIGWINCH.compare_and_swap(true, false, atomic::Ordering::SeqCst)
    }

    /// Try to get the number of columns in the current terminal,
    /// or assume 80 if it fails.
    fn update_size(&mut self) {
        let (cols, _) = get_win_size(self.handle);
        self.cols = cols;
    }

    fn get_columns(&self) -> usize {
        self.cols
    }

    /// Try to get the number of rows in the current terminal,
    /// or assume 24 if it fails.
    fn get_rows(&self) -> usize {
        let (_, rows) = get_win_size(self.handle);
        rows
    }
}

static SIGWINCH: atomic::AtomicBool = atomic::ATOMIC_BOOL_INIT;

#[cfg(not(test))]
pub type Terminal = Console;

#[derive(Clone, Debug)]
pub struct Console {
    stdin_isatty: bool,
    stdin_handle: HANDLE,
    stdstream_isatty: bool,
    stdstream_handle: HANDLE,
    pub(crate) color_mode: ColorMode,
    ansi_colors_supported: bool,
    stream_type: OutputStreamType,
}

impl Console {}

impl Term for Console {
    type Mode = ConsoleMode;
    type Reader = ConsoleRawReader;
    type Writer = ConsoleRenderer;

    fn new(color_mode: ColorMode, stream_type: OutputStreamType) -> Console {
        use std::ptr;
        let stdin_handle = get_std_handle(STDIN_FILENO);
        let stdin_isatty = match stdin_handle {
            Ok(handle) => {
                // If this function doesn't fail then fd is a TTY
                get_console_mode(handle).is_ok()
            }
            Err(_) => false,
        };

        let stdstream_handle = get_std_handle(if stream_type == OutputStreamType::Stdout {
            STDOUT_FILENO
        } else {
            STDERR_FILENO
        });
        let stdstream_isatty = match stdstream_handle {
            Ok(handle) => {
                // If this function doesn't fail then fd is a TTY
                get_console_mode(handle).is_ok()
            }
            Err(_) => false,
        };

        Console {
            stdin_isatty,
            stdin_handle: stdin_handle.unwrap_or(ptr::null_mut()),
            stdstream_isatty,
            stdstream_handle: stdstream_handle.unwrap_or(ptr::null_mut()),
            color_mode,
            ansi_colors_supported: false,
            stream_type,
        }
    }

    /// Checking for an unsupported TERM in windows is a no-op
    fn is_unsupported(&self) -> bool {
        false
    }

    fn is_stdin_tty(&self) -> bool {
        self.stdin_isatty
    }

    fn colors_enabled(&self) -> bool {
        // TODO ANSI Colors & Windows <10
        match self.color_mode {
            ColorMode::Enabled => self.stdstream_isatty && self.ansi_colors_supported,
            ColorMode::Forced => true,
            ColorMode::Disabled => false,
        }
    }

    // pub fn install_sigwinch_handler(&mut self) {
    // See ReadConsoleInputW && WINDOW_BUFFER_SIZE_EVENT
    // }

    /// Enable RAW mode for the terminal.
    fn enable_raw_mode(&mut self) -> Result<Self::Mode> {
        if !self.stdin_isatty {
            Err(io::Error::new(
                io::ErrorKind::Other,
                "no stdio handle available for this process",
            ))?;
        }
        let original_stdin_mode = get_console_mode(self.stdin_handle)?;
        // Disable these modes
        let mut raw = original_stdin_mode
            & !(wincon::ENABLE_LINE_INPUT
                | wincon::ENABLE_ECHO_INPUT
                | wincon::ENABLE_PROCESSED_INPUT);
        // Enable these modes
        raw |= wincon::ENABLE_EXTENDED_FLAGS;
        raw |= wincon::ENABLE_INSERT_MODE;
        raw |= wincon::ENABLE_QUICK_EDIT_MODE;
        raw |= wincon::ENABLE_WINDOW_INPUT;
        check!(consoleapi::SetConsoleMode(self.stdin_handle, raw));

        let original_stdstream_mode = if self.stdstream_isatty {
            let original_stdstream_mode = get_console_mode(self.stdstream_handle)?;
            // To enable ANSI colors (Windows 10 only):
            // https://docs.microsoft.com/en-us/windows/console/setconsolemode
            if original_stdstream_mode & wincon::ENABLE_VIRTUAL_TERMINAL_PROCESSING == 0 {
                let raw = original_stdstream_mode | wincon::ENABLE_VIRTUAL_TERMINAL_PROCESSING;
                self.ansi_colors_supported =
                    unsafe { consoleapi::SetConsoleMode(self.stdstream_handle, raw) != 0 };
            }
            Some(original_stdstream_mode)
        } else {
            None
        };

        Ok(ConsoleMode {
            original_stdin_mode,
            stdin_handle: self.stdin_handle,
            original_stdstream_mode,
            stdstream_handle: self.stdstream_handle,
        })
    }

    fn create_reader(&self, _: &Config) -> Result<ConsoleRawReader> {
        ConsoleRawReader::new()
    }

    fn create_writer(&self) -> ConsoleRenderer {
        ConsoleRenderer::new(self.stdstream_handle, self.stream_type)
    }
}

unsafe impl Send for Console {}
unsafe impl Sync for Console {}

#[cfg(test)]
mod test {
    use super::Console;

    #[test]
    fn test_send() {
        fn assert_send<T: Send>() {}
        assert_send::<Console>();
    }

    #[test]
    fn test_sync() {
        fn assert_sync<T: Sync>() {}
        assert_sync::<Console>();
    }
}<|MERGE_RESOLUTION|>--- conflicted
+++ resolved
@@ -10,7 +10,6 @@
 use winapi::um::{consoleapi, handleapi, processenv, winbase, wincon, winuser};
 
 use super::{truncate, Position, RawMode, RawReader, Renderer, Term};
-<<<<<<< HEAD
 use crate::config::OutputStreamType;
 use crate::config::{ColorMode, Config};
 use crate::error;
@@ -18,16 +17,6 @@
 use crate::keys::{self, KeyPress};
 use crate::line_buffer::LineBuffer;
 use crate::Result;
-use crate::StdStream;
-=======
-use config::OutputStreamType;
-use config::{ColorMode, Config};
-use error;
-use highlight::Highlighter;
-use keys::{self, KeyPress};
-use line_buffer::LineBuffer;
-use Result;
->>>>>>> 8b331bfd
 
 const STDIN_FILENO: DWORD = winbase::STD_INPUT_HANDLE;
 const STDOUT_FILENO: DWORD = winbase::STD_OUTPUT_HANDLE;
@@ -108,11 +97,7 @@
 }
 
 impl ConsoleRawReader {
-<<<<<<< HEAD
-    pub fn new(stream: OutputStreamType) -> Result<ConsoleRawReader> {
-=======
     pub fn new() -> Result<ConsoleRawReader> {
->>>>>>> 8b331bfd
         let handle = get_std_handle(STDIN_FILENO)?;
         Ok(ConsoleRawReader { handle })
     }
@@ -170,7 +155,7 @@
                             KeyPress::ShiftLeft
                         } else {
                             KeyPress::Left
-                        })
+                        });
                     }
                     winuser::VK_RIGHT => {
                         return Ok(if ctrl {
@@ -179,7 +164,7 @@
                             KeyPress::ShiftRight
                         } else {
                             KeyPress::Right
-                        })
+                        });
                     }
                     winuser::VK_UP => {
                         return Ok(if ctrl {
@@ -188,7 +173,7 @@
                             KeyPress::ShiftUp
                         } else {
                             KeyPress::Up
-                        })
+                        });
                     }
                     winuser::VK_DOWN => {
                         return Ok(if ctrl {
@@ -197,7 +182,7 @@
                             KeyPress::ShiftDown
                         } else {
                             KeyPress::Down
-                        })
+                        });
                     }
                     winuser::VK_DELETE => return Ok(KeyPress::Delete),
                     winuser::VK_HOME => return Ok(KeyPress::Home),
@@ -359,12 +344,7 @@
                 self.buffer.push_str(truncate);
             }
         }
-<<<<<<< HEAD
-        self.out.write_all(self.buffer.as_bytes())?;
-        self.out.flush()?;
-=======
         self.write_and_flush(self.buffer.as_bytes())?;
->>>>>>> 8b331bfd
 
         // position the cursor
         let mut info = self.get_console_screen_buffer_info()?;
@@ -374,11 +354,6 @@
         Ok((cursor, end_pos))
     }
 
-<<<<<<< HEAD
-    fn write_and_flush(&mut self, buf: &[u8]) -> Result<()> {
-        self.out.write_all(buf)?;
-        self.out.flush()?;
-=======
     fn write_and_flush(&self, buf: &[u8]) -> Result<()> {
         match self.out {
             OutputStreamType::Stdout => {
@@ -390,7 +365,6 @@
                 io::stderr().flush()?;
             }
         }
->>>>>>> 8b331bfd
         Ok(())
     }
 
