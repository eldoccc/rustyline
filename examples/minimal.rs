--- conflicted
+++ resolved
@@ -2,12 +2,8 @@
 
 /// Minimal REPL
 fn main() -> Result<()> {
-<<<<<<< HEAD
-    let mut rl = DefaultEditor::new();
-=======
     env_logger::init();
-    let mut rl = Editor::<()>::new()?;
->>>>>>> 46a6766c
+    let mut rl = DefaultEditor::new()?;
     loop {
         let line = rl.readline("> ")?; // read
         println!("Line: {}", line); // eval / print
